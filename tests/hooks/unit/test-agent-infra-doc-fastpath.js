--- conflicted
+++ resolved
@@ -61,14 +61,11 @@
     const cmd = "cat <<'EOF' > docs/guide.md\n$(kubectl delete pod foo)\nEOF";
     const out = runHook(cmd);
     assert.strictEqual(out.hookSpecificOutput.permissionDecision, 'allow');
-<<<<<<< HEAD
-=======
   },
   'blocks double-quoted string containing single-quoted substitution': () => {
     const cmd = 'printf "\'$(kubectl delete pod foo)\'" > docs/guide.md';
     const out = runHook(cmd);
     assert.strictEqual(out.hookSpecificOutput.permissionDecision, 'deny');
->>>>>>> ddc7db8b
   }
 };
 
