--- conflicted
+++ resolved
@@ -56,20 +56,12 @@
 ### Virtual Team System
 The system implements a **14-role virtual development team** that operates through behavioral patterns and command chains:
 
-<<<<<<< HEAD
 1. **Role System**: 14 specialized roles (@PM, @Architect, @Developer, etc.) with unlimited dynamic specialist creation for ANY technology domain when expertise is needed
-2. **PRB Engine**: Product Requirement Blueprint system with 5 complexity tiers (Nano, Tiny, Medium, Large, Mega) for single-pass execution
-3. **Memory System**: File-based memory storage (version-controlled in `memory/`) with topic-based organization and pattern capture
-4. **Configuration Hierarchy**: Embedded → Project → User → System defaults with dynamic loading
-5. **Behavioral Enforcement**: Mandatory patterns with auto-correction and PRB validation
-=======
-1. **Role System**: 14 specialized roles (@PM, @Architect, @Developer, etc.) with unlimited dynamic specialist creation for <70% capability matches
 2. **Agent Deployment**: Core agent behavioral patterns distributed to user environments via installation system
 3. **PRB Engine**: Product Requirement Blueprint system with 5 complexity tiers (Nano, Tiny, Medium, Large, Mega) for single-pass execution
 4. **Memory System**: File-based memory storage (version-controlled in `memory/`) with topic-based organization and pattern capture
 5. **Configuration Hierarchy**: Embedded → Project → User → System defaults with dynamic loading
 6. **Behavioral Enforcement**: Mandatory patterns with auto-correction and PRB validation
->>>>>>> 053fe0d1
 
 ### Your Project Structure
 ```
