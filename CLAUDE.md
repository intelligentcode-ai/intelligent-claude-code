# CLAUDE.md

This file provides guidance to Claude Code (claude.ai/code) when working with code in this repository.

## Project Overview

**Intelligent Claude Code** transforms Claude Code into an intelligent virtual development team with 14 specialized roles, command chain coordination, behavioral framework guidance, and AgentTask-driven execution. This repository contains the configuration templates, behavioral patterns, and installation system for the virtual team enhancement.

## System Configuration

```yaml
autonomy_level: L3
l3_settings:
  max_parallel: 5
  auto_discover: true
  continue_on_error: true
```

## System Usage

### Installation and Setup
```bash
make install           # Install locally to ~/.claude/
make test             # Run installation tests
make uninstall        # Remove installation (preserves user data)
make uninstall FORCE=true  # Complete removal including user data
```

### Primary Interaction Pattern: @Role Communication

The system is designed for natural @Role communication rather than command-based interaction:

```bash
# Virtual Team Interaction (Primary Usage Pattern)
@PM Build me a [project]        # Start any project with PM coordination
@PM break down [story]          # Convert story to AgentTasks  
@PM what story next?            # Select next story with architect
@PM status update               # Get project status and next actions

@Architect Design the API       # Request architecture design
@Architect review [component]   # Architecture review request
@Database-Architect design schema  # Specialized architecture

@Developer Implement auth       # Assign implementation task
@Developer fix [bug]           # Bug fix assignment
@AI-Engineer optimize behavior  # AI/behavioral improvements

@Security-Engineer Review       # Request security review
@QA-Engineer test [feature]     # Quality assurance request
@DevOps-Engineer deploy [env]   # Deployment operations
```

### Essential Commands (Only 3)

The system includes only 3 essential commands for specific system functions:

```bash
# System Initialization (run once after installation)
/icc-init-system                # Initialize virtual team system

# Configuration Access (when needed)
/icc-get-setting [key]          # Get specific configuration value

# Memory Exploration (when searching patterns)
/icc-search-memory [query]      # Search memory for patterns/learnings
```

**Note**: Memory storage happens automatically during @Role work - no commands needed!

### When to Use @Role Patterns vs Commands

**Use @Role Patterns for** (Primary Usage):
- All project work and coordination: `@PM break down story`
- Architecture and design decisions: `@Architect review system`
- Implementation tasks: `@Developer implement feature`
- Quality assurance: `@QA-Engineer test component`
- Any specialist work: `@Database-Engineer optimize queries`

**Use Essential Commands for** (System Functions Only):
- System initialization: `/icc-init-system` (once after installation)
- Configuration queries: `/icc-get-setting git_privacy` (when needed)
- Memory exploration: `/icc-search-memory authentication` (when exploring patterns)

### MCP Server Integration
```bash
make install MCP_CONFIG=./config/mcps.json  # Install with MCP servers
# Configure MCP servers with environment variables and validation
# Automatic backup and rollback on configuration errors
# JSON syntax validation and comprehensive error handling
```

## High-Level Architecture

### Virtual Team System
The system implements a **14-role virtual development team** that operates through natural @Role communication patterns:

1. **Role System**: 14 specialized roles (@PM, @Architect, @Developer, etc.) with unlimited dynamic specialist creation for ANY technology domain when expertise is needed
<<<<<<< HEAD
2. **AgentTask Engine**: Product Requirement Blueprint system with 5 complexity tiers (Nano, Tiny, Medium, Large, Mega) for single-pass execution
3. **Memory System**: File-based memory storage (version-controlled in `memory/`) with automatic topic-based organization and pattern capture
4. **Configuration Hierarchy**: Embedded → Project → User → System defaults with dynamic loading
5. **Behavioral Enforcement**: Mandatory patterns with auto-correction and AgentTask validation
=======
2. **AgentTask Engine**: Executable AgentTasks (Nano 0-2, Tiny 3-5, Medium 6-15 pts) passed directly to Task tool
3. **Story System**: Work >15 points MUST become STORY in ./stories/ for PM+Architect breakdown
4. **Memory System**: File-based memory storage (version-controlled in `memory/`) with automatic topic-based organization and pattern capture
5. **Configuration Hierarchy**: Embedded → Project → User → System defaults with dynamic loading
6. **Behavioral Enforcement**: Mandatory patterns with auto-correction and AgentTask validation
>>>>>>> e5e7db7c

### Your Project Structure
```
your-project/                  # YOUR project (any structure you want!)
├── CLAUDE.md                  # Project context and config
├── config.md                  # Project config (optional, default location)
├── docs/                      # Your docs (or wherever you prefer)
│   ├── best-practices/        # Your practices
│   └── architecture/          # Your architecture
├── src/                       # Your code
├── memory/                    # Version-controlled learning storage
│   └── [topic]/               # Organized by topic
<<<<<<< HEAD
├── agenttasks/                # Version-controlled AgentTasks
│   ├── ready/                 # Ready to execute
│   └── completed/             # Executed AgentTasks
└── stories/                   # User stories for AgentTask generation (NEW!)
=======
└── stories/                   # User stories for breakdown (work >15 pts)
>>>>>>> e5e7db7c
    └── drafts/                # Work-in-progress stories
```

The system adapts to YOUR structure via CLAUDE.md configuration!

### FUNDAMENTAL SYSTEM CONCEPTS

**CRITICAL UNDERSTANDING - Three Distinct Component Types:**

1. **AGENTS (13 Technical Specialists)**:
   - Execute as SUBAGENTS via Task tool in isolated context
   - Have defined scope, tools, and YAML frontmatter
   - Located in `src/agents/` directory
   - Examples: ai-engineer, developer, architect, database-engineer
   - Purpose: EXECUTE technical work through AgentTasks

2. **BEHAVIORS (Main Agent Steering Patterns)**:
   - Guide how the MAIN AGENT behaves
   - NOT executed as subagents - they steer main agent actions
   - Located in `src/behaviors/` directory
   - Examples: story-breakdown.md, prb-enforcement.md, config-loader.md
   - When user types "@PM", main agent follows story-breakdown.md behavior
   - Main agent can act as MANY roles: @PM, @Architect, @Security-Architect, etc.
   - Purpose: STEER main agent behavioral patterns

3. **COMMANDS (Essential System Functions)**:
   - Only 3 essential commands remain for specific system functions
   - Primary interaction is through @Role patterns, not commands
   - Can be triggered by MULTIPLE sources:
     * **USERS DIRECTLY** - Manual invocation (/icc-init-system, /icc-get-setting, /icc-search-memory)
     * **BEHAVIORS** - Called when behaviors need specific functionality
     * **SYSTEM PROCESSES** - Initialization, automation, etc.
   - Located in `src/commands/` directory
   - Essential commands: icc-get-setting.md, icc-init-system.md, icc-search-memory.md
   - Purpose: PROVIDE core system functionality when @Role patterns are insufficient

**CRITICAL RELATIONSHIPS:**
- Behaviors USE essential commands (minimal command dependency)
- Behaviors STEER main agent (they don't execute as subagents)
- Agents EXECUTE work (they operate in isolated Task tool context)
- Main agent can ACT AS different roles through behaviors (@PM, @Architect, etc.)
- Essential commands PROVIDE core functionality when @Role patterns are insufficient
- @Role patterns are PRIMARY interaction method, commands are supporting functions

**EXECUTION MODEL CLARIFICATION:**

**@Role in Conversation vs Agent Execution:**
- **@Role Mentions in Conversation**: Discussing roles, planning work, asking questions about roles
  - Example: "What should @Developer work on next?" (Discussion only)
  - Example: "Can @PM break this down?" (Planning conversation)
  - Result: NO execution happens - purely conversational planning

**ONLY Execution Path: Work Request → AgentTask Creation → Task Tool → Agent:**
- **Process**: Work request → Main agent creates AgentTask → Task tool invocation → Agent executes
- **Example**: User says "Fix the auth bug" → Main agent creates AgentTask → Task tool → @Developer executes
- **Example**: User says "Remove unused files" → Main agent creates AgentTask → Task tool → @AI-Engineer executes
- **Critical**: Agent execution ONLY happens through Task tool with complete AgentTask context

**NEVER Valid: Direct @Role Execution Without AgentTask:**
- **BLOCKED**: @Role mentions that attempt immediate execution without AgentTask creation
- **BLOCKED**: Bypassing AgentTask creation and jumping straight to agent work
- **BLOCKED**: Agent deployment without Task tool and self-contained context

### Key Architectural Patterns

1. **@Role Communication Pattern**: Primary interaction through natural @Role mentions, not commands
2. **Task Tool Pattern**: 13 technical agents execute as subagents via Task tool
3. **Behavioral Role Pattern**: Main agent acts as different roles (@PM, @Architect) via behaviors
4. **Essential Command Pattern**: Only 3 commands provide core system functionality
5. **Context Loading**: CLAUDE.md provides all context, AgentTasks are self-contained
6. **Memory-First**: All operations check memory before action, store results automatically
7. **Learning System**: AgentTask-driven pattern capture and application
8. **Autonomy Levels**: L1 (manual approval), L2 (architect approval), L3 (full autonomous)

### AgentTask Execution

The system uses Product Requirement Blueprints for single-pass execution with full project context:

**AgentTask Complexity Tiers**:
<<<<<<< HEAD
- **Nano (0-2 points)**: Trivial one-line changes
- **Tiny (3-5 points)**: Simple single-file tasks
- **Medium (6-15 points)**: Standard multi-file features
- **Large (16-30 points)**: Complex features with sub-AgentTasks
- **Mega (30+ points)**: System-wide changes

=======
- **Nano (0-2 points)**: Trivial one-line changes - passed to Task tool directly
- **Tiny (3-5 points)**: Simple single-file tasks - passed to Task tool directly
- **Medium (6-15 points)**: Standard multi-file features - passed to Task tool directly
- **Large (16-30 points)**: Create STORY in ./stories/ for breakdown
- **Mega (30+ points)**: Create STORY in ./stories/ for breakdown

**Execution Model**:
- AgentTasks ≤15 points: Context passed directly to Task tool (NO file writes)
- Work >15 points: Written as STORY to ./stories/ for PM breakdown

>>>>>>> e5e7db7c
**AgentTask Features**:
1. **Context Integration**: CLAUDE.md, memory search, best practices
2. **Project Standards**: Coding style, architecture patterns, IaC standards
3. **Code Pattern Search**: Find and reuse existing implementations
4. **External Documentation**: Context7 real-time docs, project wikis
5. **Behavioral Customization**: Project-specific execution styles
6. **Draft Support**: Generate AgentTasks from specifications in .claude/drafts/

**Project Configuration** (in CLAUDE.md):
- Best practices paths
- Architecture constraints  
- Coding standards
- Behavioral overrides
- External documentation sources

## Workflow Configuration

### Workflow Settings by AgentTask Size

```yaml
workflow_settings:
  nano:
    version_bump: false
    changelog_required: false
    pr_required: false
    merge_strategy: "direct_commit"
    release_automation: false
  
  tiny:
    version_bump: true
    version_type: "patch"
    changelog_required: true
    pr_required: false
    merge_strategy: "direct_commit"
    release_automation: false
  
  medium:
    version_bump: true
    version_type: "minor"
    changelog_required: true
    pr_required: true
    merge_strategy: "feature_branch"
    release_automation: true
    auto_merge: false
  
  large:
    version_bump: true
    version_type: "minor"
    changelog_required: true
    pr_required: true
    merge_strategy: "feature_branch"
    release_automation: true
    auto_merge: false
    coordination_required: true
  
  mega:
    version_bump: true
    version_type: "major"
    changelog_required: true
    pr_required: true
    merge_strategy: "feature_branch"
    release_automation: true
    auto_merge: false
    coordination_required: true
    breaking_change_assessment: true
```

## Testing

Run the comprehensive test suite:
```bash
make test  # Runs installation, idempotency, uninstall, and reinstall tests
```

Tests verify:
- Ansible syntax validation
- Installation creates all required files
- Import line added to CLAUDE.md
- Conservative uninstall preserves user data
- Force uninstall removes everything
- Reinstallation works after uninstall

## Work Guidance

### Work Location Guidelines
- Work is ONLY to be conducted INSIDE this project!
- No external work or context switching is permitted
- All tasks must be focused on the intelligent-claude-code repository and its enhancement

### Key Implementation Notes

1. **CONTEXT LOADING**: AgentTasks include complete context - CLAUDE.md and memory search results upfront
2. **SINGLE-PASS EXECUTION**: Each AgentTask contains everything needed for complete execution
3. **COMPLEXITY-BASED SELECTION**: System auto-selects AgentTask template based on complexity score
4. **Role in Title**: Every work item MUST include role in square brackets: "[Role] Description"
5. **Autonomous Execution**: AgentTasks enable reliable autonomous work without workflow interruptions
6. **Version Bumping**: Always bump version before git operations
7. **Git Privacy**: Strip AI mentions when git_privacy=true before commits

### System Features

- **Natural @Role Communication**: Primary interaction through @Role patterns instead of complex commands
- **13 Core Technical Agents**: Specialized subagents with embedded behavioral patterns for technical execution
- **Dynamic Specialization**: Unlimited technology domain coverage via automatic specialist creation
- **Behavioral Pattern Encapsulation**: Main agent role behaviors guide @PM, @Architect interactions
- **Dynamic Specialists**: Auto-create domain experts (@React-Developer, @AWS-Engineer) with 10+ years expertise
- **Learning Culture**: Automatic memory storage during @Role work, successful patterns stored for reuse
- **Parallel Execution**: Up to 5 non-conflicting tasks execute simultaneously
- **Self-Correcting**: Automatic violation detection and correction through AgentTask validation
- **Memory Integration**: File-based storage with automatic search, relationships, and exponential aging
- **Story Management**: Natural language stories converted to AgentTasks by @PM and architect collaboration

## Hook System (Educational Reminders)

The system includes a **dynamic educational reminder system** that helps reinforce best practices during interaction. This system provides gentle reminders about architectural patterns and behavioral guidelines.

### How It Works

The hook system shows **educational reminders** randomly (5-15% chance) to help users internalize best practices:

- **25+ Behavioral Reminders**: Extracted from core system patterns
- **"NO WORK IN MAIN SCOPE" Enforcement**: Strong reminders about AgentTask-driven execution
- **Educational Only**: No blocking or interruption - purely educational messages
- **Dynamic Configuration**: JSON-based customization with priority loading

### Educational Reminder Examples

```
🎯 REMINDER: @Role Communication Pattern
Use @PM, @Developer, @AI-Engineer for natural team interaction
Work requests should follow: User → AgentTask → Task Tool → Agent

🎯 REMINDER: Memory-First Approach
Always search memory before asking users for information
Store learnings automatically during @Role work

🎯 REMINDER: NO WORK IN MAIN SCOPE
Main agent = AgentTask creation ONLY
All work execution happens via Task tool + agents
```

### Customization Options

You can customize reminders using JSON configuration files with priority loading:

**Priority Order** (highest to lowest):
1. **Project-local**: `.claude/hooks/reminders.json` (project-specific reminders)
2. **User-global**: `~/.claude/hooks/reminders.json` (personal customizations)
3. **System default**: `~/.claude/hooks/lib/reminders.json` (preserved during updates)

### Creating Custom Reminders

Create `.claude/hooks/reminders.json` in your project:

```json
{
  "reminders": [
    {
      "message": "🎯 CUSTOM: Your project-specific reminder here",
      "weight": 10,
      "category": "project_standards"
    },
    {
      "message": "🎯 CUSTOM: Another important project pattern",
      "weight": 8,
      "category": "team_workflow"
    }
  ]
}
```

**Configuration Options**:
- **message**: The reminder text to display
- **weight**: Priority weight (1-10, higher = more frequent)
- **category**: Optional grouping for organization

### File Locations

**Project Customization**:
```
your-project/
├── .claude/
│   └── hooks/
│       └── reminders.json    # Project-specific reminders
```

**User Customization**:
```
~/.claude/
└── hooks/
    └── reminders.json        # Personal customizations
```

**System Default** (preserved during updates):
```
~/.claude/
└── hooks/
    └── lib/
        └── reminders.json    # System reminders
```

### Benefits

- **Non-Intrusive Learning**: Gentle reinforcement without blocking workflow
- **Pattern Internalization**: Helps users learn architectural patterns naturally
- **Customizable**: Project teams can add their own standards and reminders
- **Preserved Customizations**: Personal and project customizations survive system updates
- **Quality Culture**: Reinforces best practices and team standards

# important-instruction-reminders
Do what has been asked; nothing more, nothing less.
NEVER create files unless they're absolutely necessary for achieving your goal.
ALWAYS prefer editing an existing file to creating a new one.
NEVER proactively create documentation files (*.md) or README files. Only create documentation files if explicitly requested by the User.
- ALWAYS use neutral language in PRs, MRs, Releases, Commits!
- ALWAYS respect GIT PRIVACY settings!
- ALWAYS retrieve and RESPECT the scope of the project when creating AgentTasks!
- Bug-Fixes only yield build number changes.
- No behavioural file should be longer than 125 lines!
- NO CODE OR PSEUDO-CODE WHATSOEVER!<|MERGE_RESOLUTION|>--- conflicted
+++ resolved
@@ -95,18 +95,11 @@
 The system implements a **14-role virtual development team** that operates through natural @Role communication patterns:
 
 1. **Role System**: 14 specialized roles (@PM, @Architect, @Developer, etc.) with unlimited dynamic specialist creation for ANY technology domain when expertise is needed
-<<<<<<< HEAD
-2. **AgentTask Engine**: Product Requirement Blueprint system with 5 complexity tiers (Nano, Tiny, Medium, Large, Mega) for single-pass execution
-3. **Memory System**: File-based memory storage (version-controlled in `memory/`) with automatic topic-based organization and pattern capture
-4. **Configuration Hierarchy**: Embedded → Project → User → System defaults with dynamic loading
-5. **Behavioral Enforcement**: Mandatory patterns with auto-correction and AgentTask validation
-=======
 2. **AgentTask Engine**: Executable AgentTasks (Nano 0-2, Tiny 3-5, Medium 6-15 pts) passed directly to Task tool
 3. **Story System**: Work >15 points MUST become STORY in ./stories/ for PM+Architect breakdown
 4. **Memory System**: File-based memory storage (version-controlled in `memory/`) with automatic topic-based organization and pattern capture
 5. **Configuration Hierarchy**: Embedded → Project → User → System defaults with dynamic loading
 6. **Behavioral Enforcement**: Mandatory patterns with auto-correction and AgentTask validation
->>>>>>> e5e7db7c
 
 ### Your Project Structure
 ```
@@ -119,14 +112,7 @@
 ├── src/                       # Your code
 ├── memory/                    # Version-controlled learning storage
 │   └── [topic]/               # Organized by topic
-<<<<<<< HEAD
-├── agenttasks/                # Version-controlled AgentTasks
-│   ├── ready/                 # Ready to execute
-│   └── completed/             # Executed AgentTasks
-└── stories/                   # User stories for AgentTask generation (NEW!)
-=======
 └── stories/                   # User stories for breakdown (work >15 pts)
->>>>>>> e5e7db7c
     └── drafts/                # Work-in-progress stories
 ```
 
@@ -206,14 +192,6 @@
 The system uses Product Requirement Blueprints for single-pass execution with full project context:
 
 **AgentTask Complexity Tiers**:
-<<<<<<< HEAD
-- **Nano (0-2 points)**: Trivial one-line changes
-- **Tiny (3-5 points)**: Simple single-file tasks
-- **Medium (6-15 points)**: Standard multi-file features
-- **Large (16-30 points)**: Complex features with sub-AgentTasks
-- **Mega (30+ points)**: System-wide changes
-
-=======
 - **Nano (0-2 points)**: Trivial one-line changes - passed to Task tool directly
 - **Tiny (3-5 points)**: Simple single-file tasks - passed to Task tool directly
 - **Medium (6-15 points)**: Standard multi-file features - passed to Task tool directly
@@ -224,7 +202,6 @@
 - AgentTasks ≤15 points: Context passed directly to Task tool (NO file writes)
 - Work >15 points: Written as STORY to ./stories/ for PM breakdown
 
->>>>>>> e5e7db7c
 **AgentTask Features**:
 1. **Context Integration**: CLAUDE.md, memory search, best practices
 2. **Project Standards**: Coding style, architecture patterns, IaC standards
