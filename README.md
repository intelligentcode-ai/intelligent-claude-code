--- conflicted
+++ resolved
@@ -40,11 +40,8 @@
   - `config.main-scope-dev.json` – Linux/macOS friendly preset where Main Scope may run curated `git`/`gh` commands locally while all guardrails (file naming, folders, git privacy, @codex review, best practices, memory output) remain enabled
 
   See `sample-configs/README.md` for usage instructions and run `make install CONFIG_FILE=sample-configs/<name>.json` to apply one system-wide.
-<<<<<<< HEAD
-=======
 
 - Toggle `enforcement.main_scope_has_agent_privileges: true` if you want the Main Scope treated exactly like an agent (strict main-scope enforcement, PM-only limits, doc routing, etc. all short-circuit). Default is `false`; `icc.config.main-scope-dev.json` turns it on for systems impacted by the V8 issue.
->>>>>>> f16e5c9d
 
 ## Documentation
 - Start: [docs/index.md](docs/index.md)
