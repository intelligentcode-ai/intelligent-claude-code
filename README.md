--- conflicted
+++ resolved
@@ -24,7 +24,6 @@
 - AgentTask automation with templates, memory injection, and constraints
 - Guardrails: main-scope enforcement, scope/summary/file checks, infra safety
 - MCP-ready: memory/docs/issue providers when enabled
-<<<<<<< HEAD
 
 ## Operate safely
 - Main scope: coordinate, delegate, read; agents do the heavy work (configurable)
@@ -37,23 +36,10 @@
   - `config.relaxed.json` – legacy behavior with lighter guardrails
   - `config.sub-agent.json` – agents do all writes/exec; main scope delegates only
   - `config.main-scope.json` – coordination-only main scope (agents execute work)
-  - `config.strict-main-scope.json` – read-only/Task-only main scope (for ultra-safe modes)
+  - `config.strict-main-scope.json` – read-only/Task-only main scope (ultra-safe mode)
   - `config.main-scope-dev.json` – Linux/macOS friendly preset where Main Scope may run curated `git`/`gh` commands locally while all guardrails (file naming, folders, git privacy, @codex review, best practices, memory output) remain enabled
 
   See `sample-configs/README.md` for usage instructions and run `make install CONFIG_FILE=sample-configs/<name>.json` to apply one system-wide.
-=======
-
-## Operate safely
-- Main scope: coordinate, delegate, read; agents do the heavy work (configurable)
-- Memory-first: `memory/` is searched/stored automatically
-- Infra protection: IAC-only posture by default; see `icc.config.json`
-
-## Configure (minimal)
-- Primary knobs live in `icc.config.json` (or project `.icc/config.json`)
-- Quick presets available in `.icc/`:
-  - `config.relaxed.json` (current deployed behavior)
-  - `config.strict-main-scope.json` (coordination-only main scope)
->>>>>>> 1eca10f9
 
 ## Documentation
 - Start: [docs/index.md](docs/index.md)
