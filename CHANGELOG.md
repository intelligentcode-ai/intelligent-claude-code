# Changelog

All notable changes to this project will be documented in this file.

The format is based on [Keep a Changelog](https://keepachangelog.com/en/1.0.0/),
and this project adheres to [Semantic Versioning](https://semver.org/spec/v2.0.0.html).


<<<<<<< HEAD
## [8.20.89] - 2025-11-19

### Added
- New `sample-configs/icc.config.main-scope-dev.json` preset for Linux/macOS systems: guardrails remain enabled while Main Scope can run curated `git`/`gh` commands without spawning agents.
- Sample config docs now list every preset and explain how to install via `make install CONFIG_FILE=...`.
- Context injection now always surfaces project best practices and explicit memory-before/after guidance (without requiring `/icc-search-memory`).
- ALL-CAPS filename enforcement retains execution-pattern guidance while auto-suggesting lowercase/kebab alternatives.

### Changed
- All sample configs now force best-practices/constraints output and keep memory integration plus git branch protection enabled.
- Main-scope coordination whitelist can be extended via `enforcement.main_scope_allowed_bash_commands` so presets can safely allow additional `gh`/`git` commands.
- README highlights the available presets for quick reference.
- Context-injection now instructs the Main Scope to start every response with the rendered constraints + best-practice block so users see the guardrails continuously.

### Fixed
- Documentation writes via Bash heredoc to docs*/documentation directories are no longer blocked by infra protection, even if the text contains infrastructure keywords.

### Testing
- `bash tests/run-tests.sh`

## [8.20.88] - 2025-11-17

### Added
- Two opt-in ICC presets under `.icc/`: `config.relaxed.json` (legacy behavior) and `config.strict-main-scope.json` (coordination-only main scope). Included `.icc/README.md` with quick swap instructions.

### Fixed
- Main-scope enforcement allowlist now includes default `docs/` and `documentation/` directories even when config paths are unset, preventing false blocks in projects like GovStack.
- Added unit coverage for docs/documentation allowlist handling.
=======
## [8.20.90] - 2025-11-19

### Added
- `enforcement.main_scope_has_agent_privileges` flag treats the Main Scope as if it were an agent (all agent-only allowances, including bypassing strict main-scope enforcement). `icc.config.main-scope-dev.json` enables this so Main Scope can run Dev/Ops work directly, while other presets keep it off.

### Changed
- Marker detection is centralized: hooks now call `lib/marker-detection` for context so config changes (or env override `ICC_MAIN_SCOPE_AGENT`) propagate consistently.
- Summary/documentation enforcement and PM constraints both rely on the shared helper, so treating the Main Scope as an agent automatically relaxes their PM-only restrictions.
>>>>>>> f16e5c9d

### Testing
- `bash tests/run-tests.sh`

## [8.20.89] - 2025-11-19

### Added
<<<<<<< HEAD
- Context injection now surfaces MCP availability hints for PM/Main Scope when `mcp_integrations` entries are enabled, encouraging use of GitHub/GitLab/Jira MCP tools when installed.
- Reintroduced contextual logic to `memory-first-reminder.js`, targeting prompts about credentials, configuration, AgentTasks, and deployments while logging stats to `~/.claude/stats/memory-usage.json`.
- New PreToolUse integration test (`test-project-scope-enforcement.js`) ensures stdin parsing and permission decisions stay aligned with enforcement expectations.
=======
- New `sample-configs/icc.config.main-scope-dev.json` preset for Linux/macOS systems: guardrails remain enabled while Main Scope can run curated `git`/`gh` commands without spawning agents.
- Sample config docs now list every preset and explain how to install via `make install CONFIG_FILE=...`.
- Context injection now always surfaces project best practices and explicit memory-before/after guidance (without requiring `/icc-search-memory`).
- ALL-CAPS filename enforcement retains execution-pattern guidance while auto-suggesting lowercase/kebab alternatives.
>>>>>>> f16e5c9d

### Changed
- All sample configs now force best-practices/constraints output and keep memory integration plus git branch protection enabled.
- Main-scope coordination whitelist can be extended via `enforcement.main_scope_allowed_bash_commands` so presets can safely allow additional `gh`/`git` commands.
- README highlights the available presets for quick reference.
- Context-injection now instructs the Main Scope to start every response with the rendered constraints + best-practice block so users see the guardrails continuously.

### Fixed
- Documentation writes via Bash heredoc to docs*/documentation directories are no longer blocked by infra protection, even if the text contains infrastructure keywords.

<<<<<<< HEAD
=======
### Testing
- `bash tests/run-tests.sh`

## [8.20.88] - 2025-11-17

### Added
- Two opt-in ICC presets under `.icc/`: `config.relaxed.json` (legacy behavior) and `config.strict-main-scope.json` (coordination-only main scope). Included `.icc/README.md` with quick swap instructions.

### Fixed
- Main-scope enforcement allowlist now includes default `docs/` and `documentation/` directories even when config paths are unset, preventing false blocks in projects like GovStack.
- Added unit coverage for docs/documentation allowlist handling.

### Testing
- `bash tests/run-tests.sh`

## [8.20.87] - 2025-11-17

### Added
- Context injection now surfaces MCP availability hints for PM/Main Scope when `mcp_integrations` entries are enabled, encouraging use of GitHub/GitLab/Jira MCP tools when installed.
- Reintroduced contextual logic to `memory-first-reminder.js`, targeting prompts about credentials, configuration, AgentTasks, and deployments while logging stats to `~/.claude/stats/memory-usage.json`.
- New PreToolUse integration test (`test-project-scope-enforcement.js`) ensures stdin parsing and permission decisions stay aligned with enforcement expectations.

### Changed
- Main Scope enforcement honors `tools.mcp_tools_enabled`; MCP tools are allowed only when explicitly enabled, making the toggle effective.

>>>>>>> f16e5c9d
### Fixed
- All PreToolUse hooks now read `CLAUDE_TOOL_INPUT` so they receive the same payloads as UserPromptSubmit hooks; helper/unit tests enforce the new precedence.
- Project scope enforcement blocks edits outside the active project (except `~/.claude/CLAUDE.md`) and surfaces proper deny responses, addressing the prior silent allow behavior.

### Testing
- `bash tests/run-tests.sh`

---

## [8.20.86] - 2025-11-17

### Fixed
- Transcript trimming now clamps to configured quotas (even very small budgets) and preserves JSONL validity; single-file caps are enforced both before and after archival.
- ALL-CAPS filename enforcement now applies to agents as well as main scope.
- Context injection now visibly injects constraints/best practices (default constraints.json is installed via Ansible/PowerShell).
- Main-scope enforcement reloads config each call (no stale strict modes).
- Stop hook output suppressed; marker cleanup logging crash fixed.
- Prevent duplicate env caching: transcript quota env vars are read at runtime, not module load.
- Tool blacklist test isolated from user config to avoid false failures.

### Added
- Installers (Ansible/PowerShell) now copy default constraints.json to hooks/lib.

### Testing
- `bash tests/run-tests.sh`

---

## [8.20.85] - 2025-11-16

### Changed
- Transcript retention now archives older session JSONL files and trims the active session only when necessary, preventing multi-gigabyte loads that crashed Claude on Linux.
- Per-project transcript quota lowered to 10 MB (configurable via `CLAUDE_PROJECT_TRANSCRIPTS_MAX_BYTES`).

### Fixed
- Memory stats logging writes compact JSON and adds rotation so hooks no longer blow the V8 heap when telemetry grows too large.

### Testing
- `bash tests/run-tests.sh`

---

## [8.20.78] - 2025-11-14

### Fixed
- Verified hook system integrity - all hooks correctly use initializeHook and generateProjectHash
- Confirmed no import errors or signature mismatches across all hook files
- Validated hook execution on Linux platform - no crashes detected
- All hooks pass syntax validation and runtime tests

### Verification Details
- agent-marker.js: Correct imports and function calls ✓
- main-scope-enforcement.js: Correct imports and function calls ✓
- summary-file-enforcement.js: Correct imports and function calls ✓
- project-scope-enforcement.js: Correct imports and function calls ✓
- All hooks use generateProjectHash(hookInput) from hook-helpers.js correctly
- No signature mismatches or import errors found

---

## [8.20.77] - 2025-11-14

### Fixed
- CRITICAL: Agent marker hook execution order - ensured agent-marker.js runs first in PreToolUse hook array to prevent race conditions
- Agent context detection reliability - verified atomic marker file creation completes before pm-constraints-enforcement checks
- Hook ordering in both settings.json template and merge logic confirmed correct

### Technical Details
- Note: PreSubagentInvoke event does not exist in Claude Code - agent marker creation must happen on PreToolUse with Task tool detection
- agent-marker.js positioned first in PreToolUse hooks array for synchronous completion before other hooks
- Atomic file write operations ensure marker exists when subsequent hooks check for agent context

## [8.20.76] - 2025-11-14

### Fixed
- Project scope enforcement now logs cross-project operations instead of blocking them
- Added ALL-CAPS filename validation to prevent non-standard naming conventions
- Allowlisted standard uppercase files: README.md, LICENSE, LICENSE.md, CLAUDE.md, CHANGELOG.md, CONTRIBUTING.md, AUTHORS, NOTICE, PATENTS, VERSION, MAKEFILE, DOCKERFILE, COPYING, COPYRIGHT

---

## [8.20.75] - 2025-11-14

### Fixed
- CRITICAL: Linux-specific scope violation - operations outside project root no longer blocked
- CRITICAL: Project boundary validation added to project-scope-enforcement.js
- Enhanced path normalization and comparison for cross-platform consistency (Linux vs macOS)
- Added comprehensive logging for Linux path debugging (platform, homedir, path separator)
- Fixed agent marker detection with enhanced Linux path resolution
- Improved ALL-CAPS file enforcement with better path handling

### Changed
- project-scope-enforcement.js now validates project boundaries in addition to installation protection
- All hooks now use enhanced project root detection with explicit Linux support
- Added platform-specific debugging to agent-marker.js, main-scope-enforcement.js, summary-file-enforcement.js
- Normalized all path operations for consistent cross-platform behavior

---

## [8.20.73] - 2025-11-10

### Changed
- Simplified memory-first-reminder.js from 244 lines to 40 lines with constant injection
- Removed complex keyword detection and conditional logic in favor of simple reminder
- Memory reminder now shows on EVERY user prompt for maximum pattern reinforcement

### Added
- New subagent-memory-storage.js hook for SubagentStop event
- Constant reminder after agent work to store learnings to memory/
- Both hooks now use simple, constant message injection (no conditional logic)

---

## [8.20.72] - 2025-11-09

### Added
- Memory-First Reminder Hook (memory-first-reminder.js)
- Non-blocking educational reminders about memory-first patterns
- Contextual guidance for location queries, credential questions, configuration questions
- AgentTask creation reminders to search memory for implementation patterns
- Statistics tracking for memory usage compliance (memory-usage.json)
- Comprehensive integration tests for memory-first-reminder hook (9 test cases)

### Changed
- Enhanced memory-first behavioral enforcement through educational reminders
- Prioritizes AgentTask creation guidance over general query reminders
- Tracks memory search opportunities and compliance over time

---

## [8.20.69] - 2025-11-09

### Fixed
- CRITICAL: Fixed summary validation incorrectly blocking story files (BUG-002)
- Rewritten isSummaryFile() with correct precedence hierarchy:
  - TIER 1: Explicit work item patterns (STORY-*.md, BUG-*.md, EPIC-*.md) ALWAYS allowed
  - TIER 2: Location-based validation using absolute paths (eliminates cwd bugs)
  - TIER 3: Root directory special files (VERSION, README.md, CHANGELOG.md, etc.)
  - TIER 4: Keyword heuristics ONLY for root directory files
- Fixed path resolution bugs when cwd is in target directory (stories/, bugs/)
- Removed overly-broad keywords (configuration, update, status, troubleshoot, etc.)
- Files in allowed directories (stories/, bugs/, docs/, src/, tests/, config/) now always allowed
- Keyword patterns only apply to files being written to project root

### Added
- Comprehensive regression tests for story file classification (BUG-002)
- Tests for STORY-*.md files with problematic keywords (configuration, update, status)
- Tests for absolute vs relative path handling
- Tests for different cwd contexts (user in stories/ vs root)
- Tests for keyword heuristics only applying to root files
- All 24 regression tests pass validating the fix

---

## [8.20.68] - 2025-11-06

### Fixed
- CRITICAL: Fixed remaining 7 hooks still using manual MD5 hash generation
- Updated context-injection.js to use generateProjectHash()
- Updated main-scope-enforcement.js (2 locations) to use generateProjectHash()
- Updated session-start-dummy.js to use generateProjectHash()
- Updated stop.js to use generateProjectHash()
- Updated subagent-stop.js to use generateProjectHash()
- Updated summary-file-enforcement.js to use generateProjectHash()
- Updated user-prompt-submit.js to use generateProjectHash()
- Ensures consistent hash generation across ALL hooks
- Fixes potential marker file lookup failures and agent blocking

### Added
- Hash consistency regression test (test-hash-consistency.js)
- Validates all hooks use generateProjectHash() from hook-helpers
- Detects manual crypto.createHash() usage patterns
- Prevents future hash generation inconsistencies
- All tests pass including new regression test

---

## [8.20.66] - 2025-11-06

### Fixed
- CRITICAL: Fixed Bash blacklist check order bug in main-scope-enforcement.js
- Read-only Bash commands (git, ls, make, etc.) now checked BEFORE blacklist
- Fixes blocking issue where ALL Bash commands were blocked including safe coordination commands
- Allows `make install`, `git status`, `ls`, and other safe Bash operations in main scope
- Dangerous Bash commands still properly blocked (ssh, docker, npm install, etc.)
- All tests pass after fix

---

## [8.20.65] - 2025-11-06

### Fixed
- CRITICAL: Fixed path normalization bug in hook system (STORY-006)
- Added generateProjectHash() helper function in hook-helpers.js for consistent hash generation
- Updated isPMRole() in pm-constraints-enforcement.js to use centralized hash generation
- getProjectRoot() now normalizes all paths (removes trailing slashes, resolves to absolute)
- Ensures consistent project hash regardless of trailing slashes or path format variations
- Fixes agent blocking issue where marker files couldn't be found due to hash mismatch
- All 17 STORY-006 regression tests now pass

---

## [8.20.63] - 2025-11-06

### Fixed
- Added tests/ directory to hook allowlists (BUG-001)
- Agents can now create test files for comprehensive coverage
- Fixes blocking issue preventing STORY-010 integration/regression test implementation
- Updated allowlists in both main-scope-enforcement.js and pm-constraints-enforcement.js

---

## [8.20.61] - 2025-11-06

### Added
- Comprehensive test framework documentation in docs/testing/test-framework-docs.md
- Documents current test infrastructure, coverage, gaps, and roadmap
- Honest assessment of incomplete coverage (~10% complete)
- Practical examples and patterns for writing new tests
- Clear roadmap for STORY-010 integration/regression tests

---

## [8.20.60] - 2025-11-06

### Fixed
- Directory routing now allows memory/ directory for learned pattern storage
- Fixes STORY-007: Memory files no longer incorrectly routed to summaries/
- Memory system can now properly store patterns in memory/debugging/, memory/implementation/, etc.

---

## [8.20.59] - 2025-11-06

### Added
- Unit tests for command-validation.js validating command parsing and security boundaries
- Tests for extractCommandsFromBash() with pipes, heredocs, quotes, environment variables
- Tests for validateBashCommand() security boundaries (allowed vs blocked commands)
- Tests for isAllowedCoordinationCommand() coordination command allowlist
- Tests for isModifyingBashCommand() installation directory modification detection
- STORY-009 completed: Full test infrastructure with unit tests for all hook utilities

---

## [8.20.58] - 2025-11-06

### Added
- Unit tests for marker-detection.js validating hash generation and agent detection
- Tests for generateProjectHash() consistency and uniqueness
- Tests for isAgentContext() with various marker file scenarios
- Tests for isPMRole() inverse logic

---

## [8.20.57] - 2025-11-06

### Added
- Unit tests for hook-helpers.js validating getProjectRoot() behavior
- Path normalization bug tests documenting STORY-006 issue
- Response helper function validation tests
- Edge case handling tests for hook utilities

---

## [8.20.42] - 2025-11-04

### Fixed
- **Agent Marker Hook Execution Order**: Fixed critical bug where agents were blocked from running commands
  - Root cause: agent-marker.js ran AFTER main-scope-enforcement.js in PreToolUse hook chain
  - Impact: main-scope-enforcement detected no marker and blocked agent commands (sudo wg show, ip route show, etc.)
  - Hook execution order: git-enforcement → main-scope-enforcement → ... → agent-marker (WRONG - marker created too late!)
  - Solution: Moved agent-marker.js to FIRST position in PreToolUse hook chain
  - New order: agent-marker → git-enforcement → main-scope-enforcement → ... (marker created before checks)
  - Updated files: ansible/roles/intelligent-claude-code/tasks/main.yml (production_hooks), ansible/roles/intelligent-claude-code/templates/settings.json.j2
  - Removed non-existent hook: post-agent-file-validation.js from SubagentStop hooks
  - Result: Agent markers created before enforcement hooks check, agents can run network debugging commands

---

## [8.20.39] - 2025-10-30

### Fixed
- **Summary File Enforcement - Agent Context Bypass**: Fixed critical bug blocking agents from working on infrastructure files
  - Root cause: Hook applied main scope restrictions to agents, blocking legitimate infrastructure files
  - Impact: Agents blocked from updating files like rollout/tasks/compute/standalone-vm-deployment.yml
  - Solution: Added agent marker detection to skip ALL validation when agent context detected
  - Logic: Check for agent marker file, if agent_count > 0 bypass enforcement entirely
  - Reference: Uses same agent detection pattern as pm-constraints-enforcement.js
  - Result: Agents can now modify ANY file, main scope still restricted to stories/, bugs/, docs/, agenttasks/, summaries/, root .md files

---

## [8.20.38] - 2025-10-30

### Fixed
- **Summary File Enforcement - Correct Hook Response Format**: Fixed critical bug where summary-file-enforcement used wrong response format causing main scope to stop
  - Root cause: Used legacy {continue: false, displayToUser: message} format instead of hookSpecificOutput
  - Impact: Blocking ALL-CAPITALS filenames and summary placement caused main scope to hang
  - Solution: Changed 2 response objects to use hookSpecificOutput with permissionDecision: 'deny'
  - Affected locations: Lines 141-145 (ALL-CAPITALS blocking), Lines 182-186 (summary file blocking)
  - Reference: pm-constraints-enforcement.js uses correct hookSpecificOutput format throughout
  - Result: Hook now properly denies operations without stopping main scope

---

## [8.20.37] - 2025-10-30

### Fixed
- **Hook Exit Codes - Use exit(0) for All Responses**: Fixed critical bug where pm-constraints-enforcement used process.exit(2) for deny responses
  - Root cause: Hook used exit code 2 when blocking operations, Claude Code interpreted as hook failure
  - Impact: Blocked operations caused main scope to stop working ("stopped continuation" error)
  - Solution: Changed all 6 process.exit(2) calls to process.exit(0) in pm-constraints-enforcement.js
  - Hook exit codes: 0 = success (check JSON for allow/deny), non-zero = hook failure/crash
  - Deny responses: permissionDecision: 'deny' + exit(0) = successful denial without stopping main scope
  - Updated log messages from "EXIT CODE: 2 (BLOCKING MODE)" to "EXIT CODE: 0 (DENY)" for clarity
  - Result: Hook can properly deny operations without causing main scope failures

---

## [8.20.36] - 2025-10-30

### Fixed
- **Defensive Marker Cleanup at Session Restart Points**: Added critical defensive cleanup layers to prevent stale agent markers
  - Root cause: SubagentStop hook not invoked consistently by Claude Code, leaving stale markers
  - Impact: pm-constraints-enforcement saw "active agents" and bypassed all validation
  - Session-start hook: Now deletes stale markers on session start (defensive layer 3)
  - Stop hook: Enhanced logging with explicit cleanup messages (defensive layer 4)
  - UserPromptSubmit: Already had cleanup (defensive layer 2, implemented previously)
  - SubagentStop: Primary cleanup when working (defensive layer 1)
  - Result: Even if SubagentStop fails, markers get cleaned up at multiple restart points
  - All hooks use consistent [HOOK-CLEANUP] logging format for easier monitoring

---

## [8.20.35] - 2025-10-29

### Fixed
- **Hook Registration Structure**: Corrected hooks.json structure to ensure all 15 hooks are properly registered
  - Consolidated all PreToolUse hooks into single array (was registering only first hook per event)
  - Added required matcher field for PreToolUse hooks
  - Removed invalid failureMode field from hook configurations
  - Set executable permissions (755) for all 15 hook scripts
  - Result: All hooks now properly registered and executing in correct order

---<|MERGE_RESOLUTION|>--- conflicted
+++ resolved
@@ -6,7 +6,18 @@
 and this project adheres to [Semantic Versioning](https://semver.org/spec/v2.0.0.html).
 
 
-<<<<<<< HEAD
+## [8.20.90] - 2025-11-19
+
+### Added
+- `enforcement.main_scope_has_agent_privileges` flag treats the Main Scope as if it were an agent (all agent-only allowances, including bypassing strict main-scope enforcement). `icc.config.main-scope-dev.json` enables this so Main Scope can run Dev/Ops work directly, while other presets keep it off.
+
+### Changed
+- Marker detection is centralized: hooks now call `lib/marker-detection` for context so config changes (or env override `ICC_MAIN_SCOPE_AGENT`) propagate consistently.
+- Summary/documentation enforcement and PM constraints both rely on the shared helper, so treating the Main Scope as an agent automatically relaxes their PM-only restrictions.
+
+### Testing
+- `bash tests/run-tests.sh`
+
 ## [8.20.89] - 2025-11-19
 
 ### Added
@@ -35,71 +46,20 @@
 ### Fixed
 - Main-scope enforcement allowlist now includes default `docs/` and `documentation/` directories even when config paths are unset, preventing false blocks in projects like GovStack.
 - Added unit coverage for docs/documentation allowlist handling.
-=======
-## [8.20.90] - 2025-11-19
-
-### Added
-- `enforcement.main_scope_has_agent_privileges` flag treats the Main Scope as if it were an agent (all agent-only allowances, including bypassing strict main-scope enforcement). `icc.config.main-scope-dev.json` enables this so Main Scope can run Dev/Ops work directly, while other presets keep it off.
-
-### Changed
-- Marker detection is centralized: hooks now call `lib/marker-detection` for context so config changes (or env override `ICC_MAIN_SCOPE_AGENT`) propagate consistently.
-- Summary/documentation enforcement and PM constraints both rely on the shared helper, so treating the Main Scope as an agent automatically relaxes their PM-only restrictions.
->>>>>>> f16e5c9d
-
-### Testing
-- `bash tests/run-tests.sh`
-
-## [8.20.89] - 2025-11-19
-
-### Added
-<<<<<<< HEAD
+
+### Testing
+- `bash tests/run-tests.sh`
+
+## [8.20.87] - 2025-11-17
+
+### Added
 - Context injection now surfaces MCP availability hints for PM/Main Scope when `mcp_integrations` entries are enabled, encouraging use of GitHub/GitLab/Jira MCP tools when installed.
 - Reintroduced contextual logic to `memory-first-reminder.js`, targeting prompts about credentials, configuration, AgentTasks, and deployments while logging stats to `~/.claude/stats/memory-usage.json`.
 - New PreToolUse integration test (`test-project-scope-enforcement.js`) ensures stdin parsing and permission decisions stay aligned with enforcement expectations.
-=======
-- New `sample-configs/icc.config.main-scope-dev.json` preset for Linux/macOS systems: guardrails remain enabled while Main Scope can run curated `git`/`gh` commands without spawning agents.
-- Sample config docs now list every preset and explain how to install via `make install CONFIG_FILE=...`.
-- Context injection now always surfaces project best practices and explicit memory-before/after guidance (without requiring `/icc-search-memory`).
-- ALL-CAPS filename enforcement retains execution-pattern guidance while auto-suggesting lowercase/kebab alternatives.
->>>>>>> f16e5c9d
-
-### Changed
-- All sample configs now force best-practices/constraints output and keep memory integration plus git branch protection enabled.
-- Main-scope coordination whitelist can be extended via `enforcement.main_scope_allowed_bash_commands` so presets can safely allow additional `gh`/`git` commands.
-- README highlights the available presets for quick reference.
-- Context-injection now instructs the Main Scope to start every response with the rendered constraints + best-practice block so users see the guardrails continuously.
-
-### Fixed
-- Documentation writes via Bash heredoc to docs*/documentation directories are no longer blocked by infra protection, even if the text contains infrastructure keywords.
-
-<<<<<<< HEAD
-=======
-### Testing
-- `bash tests/run-tests.sh`
-
-## [8.20.88] - 2025-11-17
-
-### Added
-- Two opt-in ICC presets under `.icc/`: `config.relaxed.json` (legacy behavior) and `config.strict-main-scope.json` (coordination-only main scope). Included `.icc/README.md` with quick swap instructions.
-
-### Fixed
-- Main-scope enforcement allowlist now includes default `docs/` and `documentation/` directories even when config paths are unset, preventing false blocks in projects like GovStack.
-- Added unit coverage for docs/documentation allowlist handling.
-
-### Testing
-- `bash tests/run-tests.sh`
-
-## [8.20.87] - 2025-11-17
-
-### Added
-- Context injection now surfaces MCP availability hints for PM/Main Scope when `mcp_integrations` entries are enabled, encouraging use of GitHub/GitLab/Jira MCP tools when installed.
-- Reintroduced contextual logic to `memory-first-reminder.js`, targeting prompts about credentials, configuration, AgentTasks, and deployments while logging stats to `~/.claude/stats/memory-usage.json`.
-- New PreToolUse integration test (`test-project-scope-enforcement.js`) ensures stdin parsing and permission decisions stay aligned with enforcement expectations.
 
 ### Changed
 - Main Scope enforcement honors `tools.mcp_tools_enabled`; MCP tools are allowed only when explicitly enabled, making the toggle effective.
 
->>>>>>> f16e5c9d
 ### Fixed
 - All PreToolUse hooks now read `CLAUDE_TOOL_INPUT` so they receive the same payloads as UserPromptSubmit hooks; helper/unit tests enforce the new precedence.
 - Project scope enforcement blocks edits outside the active project (except `~/.claude/CLAUDE.md`) and surfaces proper deny responses, addressing the prior silent allow behavior.
