#!/usr/bin/env node

/**
 * Summary File Enforcement Hook
 *
 * Ensures summary files are created in summaries/ directory.
 * Blocks ALL-CAPITALS filenames (except well-known exceptions).
 */

const fs = require('fs');
const path = require('path');

// Shared libraries
const { initializeHook } = require('./lib/logging');
const { extractToolInfo, generateProjectHash, allowOperation, blockResponse, sendResponse } = require('./lib/hook-helpers');
const { getSetting } = require('./lib/config-loader');
const { validateSummaryFilePlacement } = require('./lib/summary-validation');

function main() {
  // Initialize hook with shared library function
  const { log, hookInput } = initializeHook('summary-enforcement');

  try {
    if (!hookInput) {
      return allowOperation(log, true); // Suppress output
    }

    // Extract tool information
    const { tool, filePath } = extractToolInfo(hookInput);

    if (!filePath) {
      return allowOperation(log, true);
    }

    // CRITICAL: Only enforce on Write/Edit operations, NOT Read operations
    if (tool !== 'Write' && tool !== 'Edit') {
      return allowOperation(log, true);
    }

    // CRITICAL: Skip ALL validation for agents - only apply to main scope
    // Check for agent marker files to detect agent context
    const crypto = require('crypto');
    const os = require('os');

    // Get project root from hookInput.cwd or fallback
    const projectRoot = hookInput.cwd || process.cwd();

<<<<<<< HEAD
=======
    // Check for agent marker file (same logic as pm-constraints-enforcement.js)
    const sessionId = hookInput.session_id || '';
    if (sessionId && projectRoot) {
      const projectHash = crypto.createHash('md5').update(projectRoot).digest('hex').substring(0, 8);
      const markerDir = path.join(os.homedir(), '.claude', 'tmp');
      const markerFile = path.join(markerDir, `agent-executing-${sessionId}-${projectHash}`);

      if (fs.existsSync(markerFile)) {
        try {
          const marker = JSON.parse(fs.readFileSync(markerFile, 'utf8'));
          const agentCount = marker.agent_count || 0;

          if (agentCount > 0) {
            log('Agent context detected - skipping summary file enforcement');
            return allowOperation(log, true);
          }
        } catch (err) {
          // Marker file error - continue with validation
          log(`Warning: Could not read agent marker file: ${err.message}`);
        }
      }
    }

    // Get settings
    const strictMode = getSetting('development.file_management_strict', true);
    const summariesPath = getSetting('paths.summaries_path', 'summaries');

>>>>>>> 5af78075
    log(`Checking file: ${filePath}`);
    log(`Project root: ${projectRoot}`);

    // Normalize to relative path if absolute
    let relativePath = filePath;
    if (path.isAbsolute(filePath)) {
      relativePath = path.relative(projectRoot, filePath);
    }

    // DEBUG: Log all path information
    log(`=== PATH DEBUG ===`);
    log(`Original filePath: ${filePath}`);
    log(`Project root (cwd): ${projectRoot}`);
    log(`Relative path: ${relativePath}`);
    log(`Path is absolute: ${path.isAbsolute(filePath)}`);
    log(`=== END DEBUG ===`);

    // Get filename early for ALL-CAPITALS check
    const fileName = path.basename(relativePath);

    // STEP 1: ALL-CAPITALS check (highest priority - blocks EVERYONE including agents)
    // Load allowed ALL-CAPITALS files from unified configuration
    const allowedAllCapsFiles = getSetting('enforcement.allowed_allcaps_files', [
      'README.md',
      'LICENSE',
      'LICENSE.md',
      'CLAUDE.md',
      'SKILL.md',
      'CHANGELOG.md',
      'CONTRIBUTING.md',
      'AUTHORS',
      'NOTICE',
      'PATENTS',
      'VERSION',
      'MAKEFILE',
      'DOCKERFILE',
      'COPYING',
      'COPYRIGHT'
    ]);
    log(`Allowed ALL-CAPITALS files: ${allowedAllCapsFiles.length} entries`);

    // Check for ALL-CAPITALS filename (excluding extension)
    const fileBaseName = fileName.replace(/\.[^/.]+$/, ''); // Remove extension
    const isAllCaps = fileBaseName === fileBaseName.toUpperCase() &&
                      fileBaseName.length > 1 &&
                      /^[A-Z0-9_-]+$/.test(fileBaseName);

    // CRITICAL: Block ALL-CAPITALS files REGARDLESS of location (unless in allowed list)
    if (isAllCaps && !allowedAllCapsFiles.includes(fileName)) {
      log(`BLOCKED: ALL-CAPITALS filename not allowed: ${fileName} (blocks everywhere)`);

      // Suggest lowercase alternative
      const suggestedName = fileName.toLowerCase();

      const message = `🚫 ALL-CAPITALS filenames are not allowed

Blocked filename: ${fileName}
Suggested alternative: ${suggestedName}

Well-known exceptions allowed:
${allowedAllCapsFiles.join(', ')}

Please use lowercase or mixed-case filenames for better readability.

🎯 INTELLIGENT CLAUDE CODE EXECUTION PATTERN:

1. Main Scope Creates AgentTasks ONLY via Task tool
2. Agent response = Agent completed (process results immediately)
3. Main Scope SHOULD parallelize work when possible (multiple Task tool calls in single message)
4. ALL work MUST use AgentTask templates (nano/tiny/medium/large/mega)

Example - Sequential Work:
  Task tool → @Developer (fix bug) → Agent returns → Process results

Example - Parallel Work (PREFERRED):
  Single message with multiple Task tool calls:
  - Task tool → @Developer (fix bug A)
  - Task tool → @Developer (fix bug B)
  - Task tool → @QA-Engineer (test feature C)
  All execute in parallel → Agents return → Process results

Template Usage:
  - 0-2 points: nano-agenttask-template.yaml
  - 3-5 points: tiny-agenttask-template.yaml
  - 6-15 points: Create STORY first, then break down to nano/tiny AgentTasks
  - 16+ points: Create STORY first, then break down to nano/tiny AgentTasks

To execute blocked operation:
1. Create AgentTask using appropriate template
2. Invoke via Task tool with specialist agent (@Developer, @DevOps-Engineer, etc.)
3. Wait for agent completion
4. Agent provides comprehensive summary with results`;

      const response = {
        hookSpecificOutput: {
          hookEventName: 'PreToolUse',
          permissionDecision: 'deny',
          permissionDecisionReason: message
        }
      };
      return sendResponse(response, 2, log);
    }

    // STEP 2: Agent context check - skip remaining validation for agents
    // Check for agent marker files to detect agent context
    const os = require('os');

    // Check for agent marker file (same logic as pm-constraints-enforcement.js)
    const sessionId = hookInput.session_id || '';
    if (sessionId && projectRoot) {
      const projectHash = generateProjectHash(hookInput);
      const markerDir = path.join(os.homedir(), '.claude', 'tmp');
      const markerFile = path.join(markerDir, `agent-executing-${sessionId}-${projectHash}`);

      if (fs.existsSync(markerFile)) {
        try {
          const marker = JSON.parse(fs.readFileSync(markerFile, 'utf8'));
          const agentCount = marker.agent_count || 0;

          if (agentCount > 0) {
            log('Agent context detected - skipping remaining validation (ALL-CAPITALS already checked)');
            return allowOperation(log, true);
          }
        } catch (err) {
          // Marker file error - continue with validation
          log(`Warning: Could not read agent marker file: ${err.message}`);
        }
      }
    }

    // Get settings
    const strictMode = getSetting('development.file_management_strict', true);
    const summariesPath = getSetting('paths.summaries_path', 'summaries');

    log(`Strict mode: ${strictMode}`);
    log(`Summaries path: ${summariesPath}`);

    // STEP 3: Summary placement validation (after ALL-CAPITALS passes and agent check)
    // Use shared validation logic
    const summaryValidation = validateSummaryFilePlacement(filePath, projectRoot);

    // If not a summary file or already in correct location, allow
    if (summaryValidation.allowed) {
      log('File validation passed - allowing');
      return allowOperation(log, true);
    }

    log(`Summary file detected outside summaries/: ${fileName}`);

    // Check if already in summaries directory
    const normalizedPath = relativePath.replace(/\\/g, '/');
    const summariesPattern = new RegExp(`^${summariesPath}/`, 'i');
    const isInSummariesDir = summariesPattern.test(normalizedPath) ||
                            normalizedPath.includes(`/${summariesPath}/`);

    // STEP 4: If file is in summaries directory and passes ALL-CAPITALS check, allow
    if (isInSummariesDir) {
      // File is in summaries directory and has proper casing, allow
      log(`File in summaries directory with proper casing - allowed`);
      return allowOperation(log, true);
    }

    // Summary file outside summaries directory
    if (strictMode) {
      // Block with guidance - use message from shared validation
      log(`BLOCKED: Summary file outside summaries directory (strict mode)`);

      const message = `${summaryValidation.message}

To disable this enforcement, set development.file_management_strict: false in icc.config.json`;

      const response = {
        hookSpecificOutput: {
          hookEventName: 'PreToolUse',
          permissionDecision: 'deny',
          permissionDecisionReason: message
        }
      };
      return sendResponse(response, 2, log);
    } else {
      // Allow with warning
      log(`WARNING: Summary file outside summaries directory (permissive mode)`);
      return allowOperation(log, true);
    }

  } catch (error) {
    log(`Error: ${error.message}`);
    allowOperation(log, true);
  }
}

if (require.main === module) {
  main();
}

module.exports = { main };<|MERGE_RESOLUTION|>--- conflicted
+++ resolved
@@ -45,36 +45,6 @@
     // Get project root from hookInput.cwd or fallback
     const projectRoot = hookInput.cwd || process.cwd();
 
-<<<<<<< HEAD
-=======
-    // Check for agent marker file (same logic as pm-constraints-enforcement.js)
-    const sessionId = hookInput.session_id || '';
-    if (sessionId && projectRoot) {
-      const projectHash = crypto.createHash('md5').update(projectRoot).digest('hex').substring(0, 8);
-      const markerDir = path.join(os.homedir(), '.claude', 'tmp');
-      const markerFile = path.join(markerDir, `agent-executing-${sessionId}-${projectHash}`);
-
-      if (fs.existsSync(markerFile)) {
-        try {
-          const marker = JSON.parse(fs.readFileSync(markerFile, 'utf8'));
-          const agentCount = marker.agent_count || 0;
-
-          if (agentCount > 0) {
-            log('Agent context detected - skipping summary file enforcement');
-            return allowOperation(log, true);
-          }
-        } catch (err) {
-          // Marker file error - continue with validation
-          log(`Warning: Could not read agent marker file: ${err.message}`);
-        }
-      }
-    }
-
-    // Get settings
-    const strictMode = getSetting('development.file_management_strict', true);
-    const summariesPath = getSetting('paths.summaries_path', 'summaries');
-
->>>>>>> 5af78075
     log(`Checking file: ${filePath}`);
     log(`Project root: ${projectRoot}`);
 
