const path = require('path');

/**
 * Determine correct directory based on filename pattern
 *
 * @param {string} filename - The filename to check
 * @param {string} projectRoot - The project root directory
 * @returns {string} - The correct directory path for this filename
 */
function getCorrectDirectory(filename, projectRoot) {
  const basename = path.basename(filename);

  // BUG patterns → bugs/
  if (basename.match(/^BUG-\d+-.*\.md$/)) {
    return path.join(projectRoot, 'bugs');
  }

  // STORY/EPIC patterns → stories/
  if (basename.match(/^(STORY|EPIC)-\d+-.*\.md$/)) {
    return path.join(projectRoot, 'stories');
  }

  // AGENTTASK patterns → agenttasks/
  if (basename.match(/AGENTTASK-\d+.*\.(yaml|agenttask\.yaml)$/)) {
    return path.join(projectRoot, 'agenttasks');
  }

  // Root-level whitelisted files → project root
  const rootWhitelist = [
    'CLAUDE.md', 'VERSION', 'icc.config.json', 'icc.workflow.json',
    'README.md', 'CHANGELOG.md', 'LICENSE', '.gitignore',
    'Makefile', 'package.json', 'package-lock.json', 'config.md'
  ];
  if (rootWhitelist.includes(basename)) {
    return projectRoot;
  }

  // Documentation files → docs/
  const docsPatterns = [
    /^architecture\.md$/,
    /^api\.md$/,
    /^design\.md$/,
    /^guide\.md$/,
    /.*-guide\.md$/,
    /.*-docs\.md$/
  ];
  if (docsPatterns.some(pattern => pattern.test(basename))) {
    return path.join(projectRoot, 'docs');
  }

  // Memory files → memory/
  // Allow memory directories even when filenames have no prefix
  // (accept both memory/ and memories/)
  // NOTE: filename alone cannot reveal the directory; enforcement handles
  // directory-based allowance in isCorrectDirectory.

  // Default → summaries/
  return path.join(projectRoot, 'summaries');
}

/**
 * Check if file path matches correct directory for its filename
 *
 * @param {string} filePath - The file path to check
 * @param {string} projectRoot - The project root directory
 * @returns {boolean} - True if file is in correct directory
 */
function isCorrectDirectory(filePath, projectRoot) {
  const basename = path.basename(filePath);

  // ONLY apply directory enforcement to .md files
  if (!basename.endsWith('.md')) {
    return true; // Non-.md files exempt from enforcement
  }

  const actualDir = path.dirname(filePath);
  const expectedDir = getCorrectDirectory(basename, projectRoot);

  const normalizedActual = path.normalize(actualDir);
  const normalizedExpected = path.normalize(expectedDir);

<<<<<<< HEAD
=======
  // Allow any file placed under memory or memories directories
  const segments = normalizedActual.split(path.sep);
  if (segments.includes('memory') || segments.includes('memories')) {
    return true;
  }

>>>>>>> ddc7db8b
  // If the expected directory is docs/, allow any path that contains a docs segment
  if (normalizedExpected.endsWith(path.sep + 'docs')) {
    const segments = normalizedActual.split(path.sep);
    if (segments.includes('docs')) {
      return true;
    }
  }

  // Allow exact match OR file in subdirectory of expected directory
  if (normalizedActual === normalizedExpected) {
    return true;
  }

  // Check if actualDir is a subdirectory of expectedDir
  const relativePath = path.relative(normalizedExpected, normalizedActual);
  const isSubdir = relativePath && !relativePath.startsWith('..') && !path.isAbsolute(relativePath);

  return isSubdir;
}

/**
 * Get suggested correct path for a file
 *
 * @param {string} filePath - The current file path
 * @param {string} projectRoot - The project root directory
 * @returns {string} - The suggested correct path
 */
function getSuggestedPath(filePath, projectRoot) {
  const filename = path.basename(filePath);
  const correctDir = getCorrectDirectory(filename, projectRoot);
  return path.join(correctDir, filename);
}

module.exports = {
  getCorrectDirectory,
  isCorrectDirectory,
  getSuggestedPath
};<|MERGE_RESOLUTION|>--- conflicted
+++ resolved
@@ -48,11 +48,14 @@
     return path.join(projectRoot, 'docs');
   }
 
-  // Memory files → memory/
-  // Allow memory directories even when filenames have no prefix
-  // (accept both memory/ and memories/)
-  // NOTE: filename alone cannot reveal the directory; enforcement handles
-  // directory-based allowance in isCorrectDirectory.
+  // Memory files → memory/ (or memories/) when path segment present
+  const normalizedName = filename.replace(/\\/g, '/');
+  if (normalizedName.includes('memory/')) {
+    return path.join(projectRoot, 'memory');
+  }
+  if (normalizedName.includes('memories/')) {
+    return path.join(projectRoot, 'memories');
+  }
 
   // Default → summaries/
   return path.join(projectRoot, 'summaries');
@@ -79,15 +82,15 @@
   const normalizedActual = path.normalize(actualDir);
   const normalizedExpected = path.normalize(expectedDir);
 
-<<<<<<< HEAD
-=======
-  // Allow any file placed under memory or memories directories
+  // Allow free-form notes under memory directories, but still route STORY/BUG/EPIC docs elsewhere
   const segments = normalizedActual.split(path.sep);
-  if (segments.includes('memory') || segments.includes('memories')) {
+  const isStory = /^STORY-\d+/i.test(basename);
+  const isBug = /^BUG-/i.test(basename);
+  const isEpic = /^EPIC-/i.test(basename);
+  if ((segments.includes('memory') || segments.includes('memories')) && !(isStory || isBug || isEpic)) {
     return true;
   }
 
->>>>>>> ddc7db8b
   // If the expected directory is docs/, allow any path that contains a docs segment
   if (normalizedExpected.endsWith(path.sep + 'docs')) {
     const segments = normalizedActual.split(path.sep);
