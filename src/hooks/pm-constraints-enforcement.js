--- conflicted
+++ resolved
@@ -964,21 +964,12 @@
     }
 
     // CRITICAL: Check tool blacklist AFTER Bash coordination check
-    // Allow markdown writes that are already permitted by docs allowlist/parent-path logic.
     const blacklistResult = checkToolBlacklist(tool, toolInput, 'pm', projectRoot);
-<<<<<<< HEAD
-    let markdownAllowedFastPath = false;
-
-    if (filePath && filePath.endsWith('.md')) {
-      const markdownValidation = validateMarkdownOutsideAllowlist(filePath, projectRoot, false);
-
-=======
 
     // Docs fast-path: if markdown is already allowed via docs/ allowlist (including parent-path fast path), skip blacklist
     let markdownAllowedFastPath = false;
     if (filePath && filePath.endsWith('.md')) {
       const markdownValidation = validateMarkdownOutsideAllowlist(filePath, projectRoot, false);
->>>>>>> c40d8d2a
       const outsideProject = path.relative(projectRoot, filePath).startsWith('..');
       const allowlistDirs = [
         getSetting('paths.story_path', 'stories'),
