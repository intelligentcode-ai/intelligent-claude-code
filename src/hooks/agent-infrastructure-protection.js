--- conflicted
+++ resolved
@@ -107,13 +107,14 @@
       return false;
     }
 
-<<<<<<< HEAD
+    const dashTrim = firstLine.includes('<<-');
     const heredocMatch = firstLine.match(/<<-?\s*(?:'([A-Za-z0-9_:-]+)'|"([A-Za-z0-9_:-]+)"|([A-Za-z0-9_:-]+))/);
     if (heredocMatch) {
       const terminator = heredocMatch[1] || heredocMatch[2] || heredocMatch[3];
 
       // Require a quoted terminator OR a body with no command substitution
-      const terminatorRegex = new RegExp(`\\n${escapeRegex(terminator)}\\s*$`);
+      const leadingTabs = dashTrim ? '\\t*' : '';
+      const terminatorRegex = new RegExp(`\\n${leadingTabs}${escapeRegex(terminator)}\\s*$`);
       const hasTerminator = terminatorRegex.test(trimmed);
       const isQuoted = Boolean(heredocMatch[1] || heredocMatch[2]);
 
@@ -130,13 +131,6 @@
       }
 
       return true;
-=======
-    const heredocMatch = firstLine.match(/<<-?\s*'?([A-Za-z0-9_:-]+)'?/);
-    if (heredocMatch) {
-      const terminator = heredocMatch[1];
-      const terminatorRegex = new RegExp(`\\n${escapeRegex(terminator)}\\s*$`);
-      return terminatorRegex.test(trimmed);
->>>>>>> 675fb8dc
     }
 
     return trimmed.indexOf('\n') === -1;
