--- conflicted
+++ resolved
@@ -23,10 +23,18 @@
   // Initialize hook with shared library function
   const { log, hookInput } = initializeHook('agent-infrastructure-protection');
 
-<<<<<<< HEAD
-  function hasUnquotedSubstitution(str) {
+  const DOC_DIRECTORY_NAMES = new Set([
+    'docs',
+    'documentation',
+    'doc',
+    'docs-site',
+    'docs-content',
+  ]);
+
+  function hasCommandSubstitution(str) {
     let inSingle = false;
     let inDouble = false;
+
     for (let i = 0; i < str.length; i++) {
       const ch = str[i];
       const prev = str[i - 1];
@@ -56,83 +64,58 @@
     return false;
   }
 
+  function escapeRegex(str) {
+    return str.replace(/[.*+?^${}()|[\]\\]/g, '\\$&');
+  }
+
+  function targetsDocumentation(target, cwd) {
+    const absBase = path.resolve(cwd || process.cwd());
+    const absTarget = path.resolve(absBase, target);
+
+    const underBase = absTarget === absBase || absTarget.startsWith(absBase + path.sep);
+    if (!underBase) {
+      return false;
+    }
+
+    const segments = absTarget.split(path.sep);
+    return segments.some((segment) => DOC_DIRECTORY_NAMES.has(segment));
+  }
+
   function isDocumentationWrite(cmd, cwd) {
-    // Allow *only* a single-line redirect to docs/ or documentation/. No heredocs,
-    // no chaining, no extra lines.
     const trimmed = cmd.trim();
-
-    // Disallow heredocs or command chaining in the fast-path
-    if (trimmed.includes('<<')) return false;
-    if (/[;&|]/.test(trimmed)) return false;
-    if (hasUnquotedSubstitution(trimmed)) return false;
-
-    // Must be single-line
-    if (trimmed.split('\n').length !== 1) return false;
-
-    // Match: cat|printf|tee ... > docs/... (no other tokens after the redirection)
-    const redirMatch = trimmed.match(/^(?:cat|printf|tee)\s+[^>]*>+\s+([^\s]+)\s*$/);
-    if (!redirMatch) return false;
-
-    const target = redirMatch[1];
-    const absBase = path.resolve(cwd || process.cwd());
-    const absTarget = path.resolve(path.isAbsolute(target) ? target : path.join(absBase, target));
-
-    // Require target under the base directory (segment boundary aware)
-    const underBase = absTarget === absBase || absTarget.startsWith(absBase + path.sep);
-    if (!underBase) return false;
-
-    const segments = absTarget.split(path.sep);
-
-    return segments.includes('docs') || segments.includes('documentation');
-  }
-
-=======
-function isSafeDocumentationWrite(cmd, cwd) {
-  // Permit only pure doc writes (single redirection to docs/) with nothing else on the command line.
-  const trimmed = cmd.trim();
-
-  // Reject if chaining operators exist on the first line (multiple commands)
-  const firstLine = trimmed.split('\n', 1)[0];
-  if (/[;&|]{1,2}/.test(firstLine)) return false;
-
-  // Helper to resolve target and check docs path
-  const targetsDocs = (target) => {
-    const absTarget = path.isAbsolute(target) ? target : path.join(cwd || process.cwd(), target);
-    const segments = path.normalize(absTarget).split(path.sep);
-    return segments.includes('docs') || segments.includes('documentation');
-  };
-
-  // Heredoc form
-  if (/<<\s*'??EOF'??/i.test(trimmed)) {
-    // Must end with EOF and nothing after
-    if (!/\nEOF\s*$/.test(trimmed)) return false;
-
-    const m = firstLine.match(/^(?:\s*)(cat|printf|tee)[^>]*>\s*([^\s]+)\s*$/i);
-    if (!m) return false;
-    if (!targetsDocs(m[2])) return false;
-
-    // Ensure no additional commands after EOF
-    const afterEof = trimmed.split('\nEOF').slice(1).join('\nEOF').trim();
-    return afterEof === '';
-  }
-
-  // Single-line redirection only
-  const m = trimmed.match(/^(?:\s*)(cat|printf|tee)[^>]*>\s*([^\s]+)\s*$/i);
-  if (!m) return false;
-  if (!targetsDocs(m[2])) return false;
-  return true;
-}
-
-// Strip heredoc bodies for analysis to avoid keyword false-positives
-function stripDocHeredocBody(cmd) {
-  const heredocMatch = cmd.match(/^(.*<<\s*'??EOF'??)([\s\S]*?)(\nEOF\s*$)/m);
-  if (!heredocMatch) return cmd;
-  const header = heredocMatch[1];
-  const footer = heredocMatch[3];
-  return `${header}\n[DOC_CONTENT_REDACTED]\n${footer}`;
-}
-
->>>>>>> 1eca10f9
+    if (!trimmed) {
+      return false;
+    }
+
+    const firstLine = trimmed.split('\n', 1)[0];
+
+    if (/[;&|]{1,2}/.test(firstLine)) {
+      return false;
+    }
+
+    if (hasCommandSubstitution(firstLine)) {
+      return false;
+    }
+
+    const redirectMatch = firstLine.match(/^(?:\s*)(cat|printf|tee)\b[^>]*>+\s*([^\s]+)\s*$/i);
+    if (!redirectMatch) {
+      return false;
+    }
+
+    const target = redirectMatch[2];
+    if (!targetsDocumentation(target, cwd)) {
+      return false;
+    }
+
+    const heredocMatch = firstLine.match(/<<-?\s*'?([A-Za-z0-9_:-]+)'?/);
+    if (heredocMatch) {
+      const terminator = heredocMatch[1];
+      const terminatorRegex = new RegExp(`\\n${escapeRegex(terminator)}\\s*$`);
+      return terminatorRegex.test(trimmed);
+    }
+
+    return trimmed.indexOf('\n') === -1;
+  }
   function extractSSHCommand(command) {
     // Match SSH command patterns:
     // ssh user@host "command"
@@ -204,25 +187,12 @@
     const actualCommand = extractSSHCommand(command);
     log(`Actual command after SSH extraction: ${actualCommand.substring(0, 100)}...`);
 
-<<<<<<< HEAD
-    // Special-case: allow pure documentation writes to docs/ even if content
-    // contains infra keywords (e.g., kubectl) because only a file write occurs.
+    // Special-case: allow pure documentation writes to docs*/ directories even if
+    // the heredoc body contains infra keywords, because only a file write occurs.
     if (isDocumentationWrite(command, hookInput.cwd)) {
-      log('ALLOWED: Documentation write detected (docs/ or documentation/)');
+      log('ALLOWED: Documentation write detected (docs*/ directories fast-path)');
       console.log(JSON.stringify(standardOutput));
       process.exit(0);
-=======
-    // Special-case: allow pure documentation writes to docs/ when the command
-    // is only the write (no chaining). Also redact doc heredoc content from
-    // later keyword scans.
-    let analysisCommand = command;
-    if (isSafeDocumentationWrite(command, hookInput.cwd)) {
-      log('ALLOWED: Documentation write detected (docs/ or documentation/)');
-      console.log(JSON.stringify(standardOutput));
-      process.exit(0);
-    } else {
-      analysisCommand = stripDocHeredocBody(command);
->>>>>>> 1eca10f9
     }
 
     // Check for emergency override token
@@ -253,11 +223,7 @@
 
     // Step 1: Check imperative destructive operations (enforce IaC - suggest alternatives)
     for (const imperativeCmd of imperativeDestructive) {
-<<<<<<< HEAD
       if (command.includes(imperativeCmd) || actualCommand.includes(imperativeCmd)) {
-=======
-      if (analysisCommand.includes(imperativeCmd)) {
->>>>>>> 1eca10f9
         if (blockingEnabled) {
           log(`IaC-ENFORCEMENT: Imperative destructive command detected: ${imperativeCmd}`);
 
@@ -321,11 +287,7 @@
 
     // Step 2: Check whitelist (overrides write/read blacklists, but not imperative destructive)
     for (const allowedCmd of whitelist) {
-<<<<<<< HEAD
       if (command.includes(allowedCmd) || actualCommand.includes(allowedCmd)) {
-=======
-      if (analysisCommand.includes(allowedCmd)) {
->>>>>>> 1eca10f9
         log(`ALLOWED: Command in whitelist: ${allowedCmd}`);
         console.log(JSON.stringify(standardOutput));
         process.exit(0);
@@ -334,11 +296,7 @@
 
     // Step 3: Check write operations (blocked for agents)
     for (const writeCmd of writeOperations) {
-<<<<<<< HEAD
       if (command.includes(writeCmd) || actualCommand.includes(writeCmd)) {
-=======
-      if (analysisCommand.includes(writeCmd)) {
->>>>>>> 1eca10f9
         log(`BLOCKED: Write operation command: ${writeCmd}`);
 
         console.log(JSON.stringify({
@@ -386,11 +344,7 @@
 
     // Step 4: Check read operations (allowed if read_operations_allowed=true)
     for (const readCmd of readOperations) {
-<<<<<<< HEAD
       if (command.includes(readCmd) || actualCommand.includes(readCmd)) {
-=======
-      if (analysisCommand.includes(readCmd)) {
->>>>>>> 1eca10f9
         if (readAllowed) {
           log(`ALLOWED: Read operation: ${readCmd}`);
           console.log(JSON.stringify(standardOutput));
