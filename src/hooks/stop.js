--- conflicted
+++ resolved
@@ -34,11 +34,7 @@
     // Session end = NO agents can be running anymore
     if (session_id) {
       // Calculate project hash to match agent-marker.js format
-<<<<<<< HEAD
       const projectHash = generateProjectHash(hookInput);
-=======
-      const projectHash = crypto.createHash('md5').update(projectRoot).digest('hex').substring(0, 8);
->>>>>>> 5af78075
       const markerFile = path.join(os.homedir(), '.claude', 'tmp', `agent-executing-${session_id}-${projectHash}`);
 
       log(`[STOP-CLEANUP] Checking marker: ${markerFile}`);
