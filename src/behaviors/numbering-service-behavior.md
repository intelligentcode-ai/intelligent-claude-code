# Numbering Instructions

**MANDATORY:** Use sequential numbers for work items in each category.

**PURPOSE:** Keep numbers organized and sequential for all work item categories

## Imports
@./shared-patterns/configuration-patterns.md

## How Numbers Work

### Number Sequences for Each Category
- **EPIC:** Numbers go across the whole project (EPIC-001, EPIC-002, ...)
- **STORY:** Numbers go across the whole project (STORY-001, STORY-002, ...)  
- **BUG:** Numbers go across the whole project (BUG-001, BUG-002, ...)
- **PRB:** Numbers are separate for each parent work item (STORY-001-PRB-001, STORY-001-PRB-002, ...)

### Where to Look for Existing Numbers
To find what numbers are already used:
- **EPIC:** Check stories/ directory for EPIC-* files
- **STORY:** Check stories/ directory for STORY-* files
- **BUG:** Check bugs/ directory for BUG-* files
- **PRB:** Check prbs/ready/ and prbs/completed/ directories for *-PRB-* files

### Commands to Find Next Available Numbers
**Template for all categories:**
```bash
# General pattern: CATEGORY-NUMBER-title-date.extension
HIGHEST=$(ls [directory] | grep "^[PATTERN]-" | sed 's/[PATTERN]-\([0-9]*\)-.*/\1/' | sort -n | tail -1)
NEXT=$(printf "%03d" $((10#$HIGHEST + 1)))
echo "[PATTERN]-${NEXT}-title-$(date +%Y-%m-%d).[ext]"

# Examples:
# STORY: ls stories/ | grep "^STORY-" | sed 's/STORY-\([0-9]*\)-.*/\1/' | sort -n | tail -1
# BUG: ls bugs/ | grep "^BUG-" | sed 's/BUG-\([0-9]*\)-.*/\1/' | sort -n | tail -1  
# PRB: ls prbs/ready/ prbs/completed/ | grep "^STORY-001-PRB-" | sed 's/.*-PRB-\([0-9]*\)-.*/\1/' | sort -n | tail -1
```

## How to Get the Next Number

### Number Generation Process
1. **Scope determination**: PRB with parent → search parent scope; otherwise global scope
2. **Directory scan**: Search configured directories for pattern matches  
3. **Number extraction**: Extract highest number using regex patterns
4. **Next calculation**: Add 1, apply zero-padding (001 format)
5. **Conflict check**: Verify generated number doesn't exist

**Filename patterns:**
- Global: `{category}-(\d{3})-.*` (STORY-001-title.md → "001")
- Parent-child: `{parent_id}-{category}-(\d{3})-.*` (STORY-001-PRB-003-title.prb.yaml → "003")

## Finding the Right Directories

### Directory Configuration

| Category | Directories | Configuration |
|----------|-------------|---------------|
| **EPIC** | story_path | "stories" (default) |
| **STORY** | story_path, story_path/drafts | "stories" (default) |
| **BUG** | bug_path | "bugs" (default) |
| **PRB** | prb_path/ready, prb_path/completed | "prbs" (default) |

## Number Formatting Rules

### Number Formatting
- **Standard**: 3-digit zero-padding (001, 002, 003)
- **Beyond 99**: Regular format (100, 101, 102)
- **Format function**: `printf "%03d"` for <100, regular for ≥100

## Avoiding Number Conflicts

### Collision Prevention
**Process**: Try up to 10 attempts → Generate number → Build filename → Check existence → Use if unique or retry
**Recovery**: Filesystem-based checks, no locks needed, helpful error messages after 10 failed attempts

## Parent-Child Relationships

### PRB Numbering Under Parents
```
Examples:
- STORY-001-PRB-001-implementation-2025-01-09.prb.yaml
- STORY-001-PRB-002-testing-2025-01-09.prb.yaml
- BUG-005-PRB-001-bug-fix-2025-01-09.prb.yaml

Scoping Rules:
- Each parent starts PRB numbering at 001
- PRB numbers are independent between parents
- STORY-001-PRB-001 and STORY-002-PRB-001 can coexist
```

### Parent Validation Process

**Purpose:** Verify that parent work item exists before creating child PRB

**Steps to Validate Parent Reference:**
1. **Parse Parent ID:** Extract the category and number from the parent work item ID
2. **Search for Parent:** Look in appropriate directories for files matching the parent pattern
3. **Verify Existence:** Confirm exactly one matching parent file exists

**Validation Rules:**
- Parent must exist in the correct directory for its category
- Parent ID must be unambiguous (only one file should match)
- Error if no parent found: "Parent not found: {parent_id}"
- Error if multiple matches: "Ambiguous parent reference: {parent_id}"
- Success when exactly one valid parent is found

## Performance & Error Handling

<<<<<<< HEAD
### Caching (TTL: 5min category/parent, 1min directory scans)
- Cache max numbers per category/parent for performance
- Invalidate on file creation/deletion/directory changes

### Error Types & Recovery
| Error | Description | Recovery |
|-------|-------------|----------|
| INVALID_CATEGORY | Unknown work item type | Validate against allowed list |
| PARENT_NOT_FOUND | Referenced parent missing | Fuzzy search, suggest corrections |
| DIRECTORY_ACCESS | Cannot read directories | Create missing, check permissions |
| NUMBER_COLLISION | Cannot generate unique | Retry with incremented attempts |
| FORMAT_ERROR | Cannot parse filename number | Log malformed, continue scan |
=======
### Efficient Number Tracking
**Track Current Numbers:**
- Keep track of highest number for each category
- Store highest number for each parent work item
- Remember recent directory scans for faster lookups

### Smart Updates
- **When Creating Files:** Update the stored highest number for that category/parent
- **When Deleting Files:** Refresh stored numbers to ensure accuracy
- **When Directory Changes:** Re-scan directories to get current state

## Error Handling

### Common Error Scenarios

**Types of Errors You Might Encounter:**
- **INVALID_CATEGORY:** Work item category not recognized (must be EPIC, STORY, BUG, or PRB)
- **PARENT_NOT_FOUND:** Referenced parent work item doesn't exist in the system
- **DIRECTORY_ACCESS_ERROR:** Cannot read work item directories (permission or path issues)
- **NUMBER_COLLISION:** Cannot generate a unique number after multiple attempts
- **FORMAT_ERROR:** Cannot parse number from existing filename format

### Error Recovery

**How to Handle Different Error Types:**
- **INVALID_CATEGORY:** Check against the allowed categories list (EPIC, STORY, BUG, PRB)
- **PARENT_NOT_FOUND:** Search with similar names to suggest corrections
- **DIRECTORY_ACCESS:** Create missing directories and check file permissions
- **NUMBER_COLLISION:** Try again with the next available numbers (up to 10 attempts)
- **FORMAT_ERROR:** Log the malformed filename and continue scanning other files
>>>>>>> 65866b2f

## Integration Points

### With Naming Enforcement
- **Number Validation:** Validate proposed numbers are sequential
- **Number Generation:** Generate next available number for new items
- **Collision Prevention:** Ensure generated names are unique

### With File Operations
- **Creation:** Generate number before file creation
- **Renaming:** Update numbering when files are renamed
- **Deletion:** Optionally compact numbers or leave gaps

### With Memory System
- **Pattern Storage:** Store numbering patterns and collision data
- **Learning:** Improve numbering strategy based on usage patterns

## Commands

### Number Management Commands
- `/icc-get-next-number [category] [parent_id]` - Get next available number
- `/icc-validate-number [category] [number] [parent_id]` - Validate number is available
- `/icc-renumber-category [category]` - Renumber all items in category (dangerous)
- `/icc-number-gaps [category]` - Show gaps in numbering sequence
- `/icc-max-numbers` - Display current max numbers for all categories

---
*Sequential numbering service for intelligent-claude-code work items*<|MERGE_RESOLUTION|>--- conflicted
+++ resolved
@@ -106,20 +106,6 @@
 
 ## Performance & Error Handling
 
-<<<<<<< HEAD
-### Caching (TTL: 5min category/parent, 1min directory scans)
-- Cache max numbers per category/parent for performance
-- Invalidate on file creation/deletion/directory changes
-
-### Error Types & Recovery
-| Error | Description | Recovery |
-|-------|-------------|----------|
-| INVALID_CATEGORY | Unknown work item type | Validate against allowed list |
-| PARENT_NOT_FOUND | Referenced parent missing | Fuzzy search, suggest corrections |
-| DIRECTORY_ACCESS | Cannot read directories | Create missing, check permissions |
-| NUMBER_COLLISION | Cannot generate unique | Retry with incremented attempts |
-| FORMAT_ERROR | Cannot parse filename number | Log malformed, continue scan |
-=======
 ### Efficient Number Tracking
 **Track Current Numbers:**
 - Keep track of highest number for each category
@@ -150,7 +136,6 @@
 - **DIRECTORY_ACCESS:** Create missing directories and check file permissions
 - **NUMBER_COLLISION:** Try again with the next available numbers (up to 10 attempts)
 - **FORMAT_ERROR:** Log the malformed filename and continue scanning other files
->>>>>>> 65866b2f
 
 ## Integration Points
 
