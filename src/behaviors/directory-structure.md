--- conflicted
+++ resolved
@@ -13,23 +13,14 @@
 - **bugs/** - Bug reports (configurable: bug_path)
   - **open/** - Active bugs
   - **completed/** - Fixed bugs
-<<<<<<< HEAD
-- **agenttasks/** - AgentTasks (configurable: agenttask_path)
-  - **ready/** - Ready to execute
-  - **completed/** - Executed AgentTasks
-=======
->>>>>>> e5e7db7c
 - **memory/** - Learning storage (configurable: memory_path)
 - **docs/** - Documentation (configurable: docs_path)
 - **src/** - Source code (configurable: src_path)
 - **tests/** - Tests (configurable: test_path)
 - **config/** - Configuration (configurable: config_path)
 - **agenttask-templates/** - AgentTask templates (configurable: agenttask_template_path)
-<<<<<<< HEAD
-=======
 
 **NOTE:** agenttasks/ directory deprecated - AgentTasks passed directly to Task tool (no file writes)
->>>>>>> e5e7db7c
 
 ## Configuration Override
 
@@ -59,11 +50,7 @@
 ### Integration Points
 - **Story Breakdown:** Stories from `story_path`, drafts from `story_path/drafts`
 - **Bug Lifecycle:** Open bugs in `bug_path/open`, completed in `bug_path/completed`
-<<<<<<< HEAD
-- **AgentTask System:** Ready AgentTasks in `agenttask_path/ready`, completed in `agenttask_path/completed`
-=======
 - **AgentTask System:** AgentTasks passed directly to Task tool (no directory writes)
->>>>>>> e5e7db7c
 - **Memory System:** Topics stored in `memory_path/[topic]/`
 - **Templates:** Loaded from `agenttask_template_path` with hierarchy fallback
 
@@ -76,16 +63,10 @@
 ### Standard Locations
 - **Stories:** `{story_path}/` and `{story_path}/{story_drafts}/`
 - **Bugs:** `{bug_path}/{bug_open}/` and `{bug_path}/{bug_completed}/`
-<<<<<<< HEAD
-- **AgentTasks:** `{agenttask_path}/{agenttask_ready}/` and `{agenttask_path}/{agenttask_completed}/`
-- **Memory:** `{memory_path}/[topic]/`
-- **Templates:** `{agenttask_template_path}/` with hierarchy fallback
-=======
 - **Memory:** `{memory_path}/[topic]/`
 - **Templates:** `{agenttask_template_path}/` with hierarchy fallback
 
 **NOTE:** AgentTask paths deprecated - no file-based AgentTask storage
->>>>>>> e5e7db7c
 
 ---
 *Configurable directory structure with auto-creation and path resolution*