--- conflicted
+++ resolved
@@ -33,21 +33,12 @@
 | **Project** | `[PROJECT_OVERVIEW]` | Project description from CLAUDE.md |
 
 ### Template Source
-<<<<<<< HEAD
-**MANDATORY:** Only use templates from hierarchy:
-- `nano-agenttask-template.yaml` (0-2 points)
-- `tiny-agenttask-template.yaml` (3-5 points)
-- `medium-agenttask-template.yaml` (6-15 points)
-- `large-agenttask-template.yaml` (16-30 points)
-- `mega-agenttask-template.yaml` (30+ points)
-=======
 **MANDATORY:** Only use executable AgentTask templates from hierarchy:
 - `nano-agenttask-template.yaml` (0-2 points)
 - `tiny-agenttask-template.yaml` (3-5 points)
 - `medium-agenttask-template.yaml` (6-15 points)
 
 **Work >15 points:** Create STORY in ./stories/ instead of AgentTask
->>>>>>> e5e7db7c
 
 ### Resolution Standards
 **BEFORE AGENT execution:**
