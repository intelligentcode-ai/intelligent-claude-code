--- conflicted
+++ resolved
@@ -98,11 +98,7 @@
      - NEVER use generic @Architect - precision is mandatory
    - **No Predefined Lists:** Specialists created dynamically from project context
    - **Universal System:** Works for ANY technology domain or project type
-<<<<<<< HEAD
-   - **Unlimited Specialist Creation:** Use `/icc-create-dynamic-specialist` command ALWAYS when technology expertise is needed
-=======
-   - **Dynamic Specialist Creation:** Automatic creation for <70% capability matches through behavioral patterns
->>>>>>> a20996eb
+   - **Unlimited Specialist Creation:** ALWAYS create specialists when technology expertise is needed through PM + Architect behavioral patterns
    - **Subagent Integration:** Created specialists become available as subagents in .claude/agents/dynamic/
 
 3. **Collaborative Analysis**:
