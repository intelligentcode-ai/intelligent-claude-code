# Naming & Numbering System

**MANDATORY:** Consistent naming format and sequential numbering for all work items.

## Imports
@./shared-patterns/enforcement-rules.md

## Standard Naming Format

### Format Rules
- **Standard:** `<CATEGORY>-<NUMBER>-<TITLE>-<DATE>.md`
- **With Parent:** `<PARENT>-<CATEGORY>-<NUMBER>-<TITLE>-<DATE>.md`
- **Categories:** EPIC, STORY, BUG, AGENTTASK (case sensitive)
- **Numbers:** Zero-padded (001, 002, 003), sequential within category
- **Titles:** Lowercase, hyphen-separated, descriptive
- **Dates:** YYYY-MM-DD format using `$(date +%Y-%m-%d)`

### Valid Examples
- EPIC-001-virtual-team-enhancement-2025-08-26.md
- STORY-001-user-authentication-2025-08-26.md
- BUG-005-naming-format-inconsistency-2025-08-26.md
<<<<<<< HEAD
- STORY-001-AGENTTASK-001-implement-auth-backend-2025-08-26.agenttask.yaml
=======

**NOTE:** AgentTasks (≤15 pts) no longer use file-based naming - context passed directly to Task tool
>>>>>>> e5e7db7c

## Sequential Numbering

### Number Sequences
- **EPIC/STORY/BUG:** Global sequence across project
<<<<<<< HEAD
- **AGENTTASK:** Parent-scoped sequence (STORY-001-AGENTTASK-001, STORY-001-AGENTTASK-002)

### Directory Scanning
**EPIC/STORY:** Search `stories/` directory
**BUG:** Search `bugs/` directory  
**AGENTTASK:** Search `agenttasks/ready/` and `agenttasks/completed/` directories
=======
- **AGENTTASK:** Logical numbering only (no files created)

### Directory Scanning
**EPIC/STORY:** Search `stories/` directory
**BUG:** Search `bugs/` directory
**AGENTTASK:** No file scanning (passed to Task tool directly)
>>>>>>> e5e7db7c

### Number Generation Process
1. **Scope Determination**: Global (EPIC/STORY/BUG) vs Parent-scoped (AGENTTASK)
2. **Directory Scan**: Search configured directories for pattern matches
3. **Number Extraction**: Extract highest number using regex patterns
4. **Next Calculation**: Add 1, apply zero-padding (001 format)
5. **Conflict Check**: Verify generated number doesn't exist

## Validation & Enforcement

### Pre-Creation Validation
**CHECK:**
<<<<<<< HEAD
- Category in allowed list (EPIC, STORY, BUG, AGENTTASK)
- Number format (zero-padded, sequential)
- Title format (lowercase, hyphens only)
- Date format (YYYY-MM-DD)
- Parent reference exists (for AGENTTASKs)
=======
- Category in allowed list (EPIC, STORY, BUG)
- Number format (zero-padded, sequential)
- Title format (lowercase, hyphens only)
- Date format (YYYY-MM-DD)

**NOTE:** AGENTTASK category no longer creates files - validation not needed
>>>>>>> e5e7db7c

### Auto-Correction
**COMMON FIXES:**
- Category case correction (story → STORY)
- Number padding (1 → 001)
- Title formatting (spaces → hyphens, lowercase)
- Date generation using system date
- Parent validation and reference

### Error Handling
**NAMING VALIDATION FAILED**
- File: {proposed_name}
- Errors: INVALID_CATEGORY (Category not in allowed list), INVALID_NUMBER_FORMAT (Number not zero-padded), INVALID_TITLE_FORMAT (Title contains invalid characters), PARENT_NOT_FOUND (Referenced parent doesn't exist)
- Suggested Correction: {auto_corrected_name}

## Integration

### With Directory Structure
- Respect configured paths (`story_path`, `bug_path`, `agenttask_path`)
- Auto-create missing directories
- Follow standard directory organization

### With Work Item Creation
<<<<<<< HEAD
- Generate compliant names before file creation
- Validate parent references for AGENTTASKs
=======
- Generate compliant names before file creation (STORY, BUG, EPIC only)
>>>>>>> e5e7db7c
- Ensure uniqueness across project scope
- Apply consistent formatting rules
- AgentTasks use logical naming only (no file creation)

### With Memory System
- Store naming patterns and corrections
- Track validation improvements
- Capture common naming mistakes
- Apply learned corrections automatically

---
*Consistent naming and sequential numbering for all work items*<|MERGE_RESOLUTION|>--- conflicted
+++ resolved
@@ -19,32 +19,19 @@
 - EPIC-001-virtual-team-enhancement-2025-08-26.md
 - STORY-001-user-authentication-2025-08-26.md
 - BUG-005-naming-format-inconsistency-2025-08-26.md
-<<<<<<< HEAD
-- STORY-001-AGENTTASK-001-implement-auth-backend-2025-08-26.agenttask.yaml
-=======
 
 **NOTE:** AgentTasks (≤15 pts) no longer use file-based naming - context passed directly to Task tool
->>>>>>> e5e7db7c
 
 ## Sequential Numbering
 
 ### Number Sequences
 - **EPIC/STORY/BUG:** Global sequence across project
-<<<<<<< HEAD
-- **AGENTTASK:** Parent-scoped sequence (STORY-001-AGENTTASK-001, STORY-001-AGENTTASK-002)
-
-### Directory Scanning
-**EPIC/STORY:** Search `stories/` directory
-**BUG:** Search `bugs/` directory  
-**AGENTTASK:** Search `agenttasks/ready/` and `agenttasks/completed/` directories
-=======
 - **AGENTTASK:** Logical numbering only (no files created)
 
 ### Directory Scanning
 **EPIC/STORY:** Search `stories/` directory
 **BUG:** Search `bugs/` directory
 **AGENTTASK:** No file scanning (passed to Task tool directly)
->>>>>>> e5e7db7c
 
 ### Number Generation Process
 1. **Scope Determination**: Global (EPIC/STORY/BUG) vs Parent-scoped (AGENTTASK)
@@ -57,20 +44,12 @@
 
 ### Pre-Creation Validation
 **CHECK:**
-<<<<<<< HEAD
-- Category in allowed list (EPIC, STORY, BUG, AGENTTASK)
-- Number format (zero-padded, sequential)
-- Title format (lowercase, hyphens only)
-- Date format (YYYY-MM-DD)
-- Parent reference exists (for AGENTTASKs)
-=======
 - Category in allowed list (EPIC, STORY, BUG)
 - Number format (zero-padded, sequential)
 - Title format (lowercase, hyphens only)
 - Date format (YYYY-MM-DD)
 
 **NOTE:** AGENTTASK category no longer creates files - validation not needed
->>>>>>> e5e7db7c
 
 ### Auto-Correction
 **COMMON FIXES:**
@@ -94,12 +73,7 @@
 - Follow standard directory organization
 
 ### With Work Item Creation
-<<<<<<< HEAD
-- Generate compliant names before file creation
-- Validate parent references for AGENTTASKs
-=======
 - Generate compliant names before file creation (STORY, BUG, EPIC only)
->>>>>>> e5e7db7c
 - Ensure uniqueness across project scope
 - Apply consistent formatting rules
 - AgentTasks use logical naming only (no file creation)
