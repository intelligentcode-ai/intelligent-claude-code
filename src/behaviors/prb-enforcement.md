# PRB Enforcement

**MANDATORY:** Use PRB system with MANDATORY templates for all work. Block manual creation and unresolved placeholders.

## Imports
@./shared-patterns/template-loading.md
@./shared-patterns/template-enforcement.md
@./shared-patterns/enforcement-rules.md
@./work-item-creation.md
@./placeholder-resolution.md
@./prb-breakdown-patterns.md

## Creation vs Execution Patterns

| Phase | Context | Operations | Notes |
|-------|---------|------------|-------|
| **CREATION** | Main Agent | Stories/Bugs/EPICs/PRBs, Templates, Config | Full context access |
| **EXECUTION** | Subagent | PRB implementation, File ops, Git | Self-contained PRB |

**Pattern**: Main agent creates complete PRB → Subagent executes with embedded context

## IMMEDIATE EXECUTION BLOCKING

**CRITICAL ENFORCEMENT:** ALL direct execution attempts MUST be IMMEDIATELY BLOCKED before any tool use.

### Pre-Execution Validation (MANDATORY BEFORE EVERY TOOL)
**SCAN EVERY REQUEST before tool execution:**
1. **Work Intent Detection**: Scan for implementation, modification, creation patterns
2. **PRB Context Validation**: Check if request is within established PRB context
3. **Direct Execution Blocking**: Block ANY work attempt without PRB
4. **Tool Use Validation**: Prevent Write, Edit, MultiEdit, Bash without PRB context

### Violation Detection Patterns

**IMMEDIATE BLOCK TRIGGERS:**
- **File Operations**: Write, Edit, MultiEdit operations without PRB context
- **State Modification**: Bash commands that modify system state (create, modify, delete)
- **Implementation Language**: "implement", "create", "build", "fix", "update", "modify"
- **Direct Instructions**: "make this change", "add this feature", "fix this bug"
- **Workflow Bypassing**: "just do X", "quickly Y", "simple Z"

**VIOLATION PATTERN EXAMPLES:**
- "Edit the file to add X" → BLOCK → Generate PRB first
- "Create a new component Y" → BLOCK → Generate PRB first
- "Fix this bug in Z" → BLOCK → Generate PRB first
- "Update the configuration" → BLOCK → Generate PRB first
- "Run this command to install" → BLOCK → Generate PRB first

### Pre-Tool-Use Validation Logic

**MANDATORY VALIDATION BEFORE EVERY TOOL:**
```
BEFORE ANY TOOL USE:
1. Parse user request for work intent patterns
2. Check if current context has active PRB
3. If work intent detected AND no PRB context:
   → IMMEDIATE BLOCK with unmistakable error
   → "❌ DIRECT EXECUTION BLOCKED: All work requires PRB"
4. If PRB context exists:
   → Allow tool execution within PRB scope
```

### Unmistakable Error Messages

**CRYSTAL CLEAR BLOCKING MESSAGES:**
- **DIRECT_EXECUTION_BLOCKED**: "❌ DIRECT EXECUTION BLOCKED: All work requires PRB. Use @Role pattern to generate PRB first."
- **NO_PRB_CONTEXT**: "❌ NO ACTIVE PRB: This request requires PRB generation before execution."
- **WORK_WITHOUT_PRB**: "❌ WORK ATTEMPT BLOCKED: Generate PRB using @Role pattern, then execute."
- **BYPASS_ATTEMPT**: "❌ PRB BYPASS BLOCKED: No exceptions - all implementation requires PRB framework."
- **TOOL_USE_VIOLATION**: "❌ TOOL USE BLOCKED: File/system operations require active PRB context."

## Detection & Blocking

### Priority 0: Template Enforcement (HIGHEST PRIORITY - ZERO TOLERANCE)
- **Manual PRB creation** → IMMEDIATE BLOCK → "❌ PRB creation without template FORBIDDEN - use src/prb-templates/"
- **Missing template sections** → IMMEDIATE BLOCK → "❌ PRB missing mandatory template sections from src/prb-templates/"
- **Unresolved placeholders** → IMMEDIATE BLOCK → "❌ All template placeholders must be resolved at generation time"
- **Runtime config lookup** → IMMEDIATE BLOCK → "❌ Config values must be embedded in PRB, no runtime lookups"
- **Wrong template complexity** → IMMEDIATE BLOCK → "❌ Use complexity-appropriate template from src/prb-templates/"
- **Invalid template source** → IMMEDIATE BLOCK → "❌ Must use templates from src/prb-templates/ hierarchy ONLY"
- **Config not embedded** → IMMEDIATE BLOCK → "❌ Configuration must be embedded at generation time"

### Priority 1: Direct Execution Prevention (ZERO TOLERANCE)
- **ANY file operations without PRB** → IMMEDIATE BLOCK → "❌ DIRECT EXECUTION BLOCKED: All work requires PRB"
- **ANY bash commands without PRB** → IMMEDIATE BLOCK → "❌ TOOL USE BLOCKED: File/system operations require active PRB context"
- **Work intent without PRB context** → IMMEDIATE BLOCK → "❌ WORK ATTEMPT BLOCKED: Generate PRB using @Role pattern, then execute"
- **Implementation requests** → IMMEDIATE BLOCK → "❌ NO ACTIVE PRB: This request requires PRB generation before execution"

### Priority 2: Work Item Creation
- **Subagent creating work items** → BLOCK → "❌ Creation requires main agent"
- **Missing PRB for work** → Generate PRB → Execute via subagent

### Priority 3: Pattern Detection
| Pattern | Detection | Action |
|---------|-----------|--------|
| @Role | All formats (@Role:, [@Role]) | Generate PRB → Subagent execution |
| Work Items | STORY-XXX, BUG-XXX | Convert to PRB → Execute |
| Direct Work | Code changes without PRB | Block → Generate PRB |

<<<<<<< HEAD
=======
### Priority 3: Documentation Compliance Enforcement
- **Documentation skipping patterns** → IMMEDIATE BLOCK → "❌ Template documentation requirements are MANDATORY"
- **Version bump omission** → IMMEDIATE BLOCK → "❌ Version bump required per template documentation section"
- **CHANGELOG skip attempt** → IMMEDIATE BLOCK → "❌ CHANGELOG entry required per template"
- **README update avoidance** → IMMEDIATE BLOCK → "❌ README updates required for user-facing changes per template"
- **Documentation bypassing language** → IMMEDIATE BLOCK → "❌ No bypass allowed for template documentation requirements"

**BLOCKED PHRASES:**
- "No documentation needed" → BLOCK → Must follow template requirements
- "Self-documenting code" → BLOCK → Template requires explicit documentation
- "Skip CHANGELOG" → BLOCK → CHANGELOG entry mandatory per template
- "Internal change, no docs" → BLOCK → All changes require documentation per template
- "Documentation not affected" → BLOCK → Template determines documentation requirements
- "Too technical for user docs" → BLOCK → Technical documentation still required
- "Code speaks for itself" → BLOCK → Template documentation sections are mandatory

>>>>>>> 73b8ac0a
### Priority 4: System Nature Validation
- **AI-AGENTIC**: @AI-Engineer for behaviors, memory, PRBs
- **CODE-BASED**: @Developer, @Backend-Tester for implementation
- **Mismatch** → BLOCK → Enforce PM+Architect collaboration

## Auto-Correction Patterns

| Violation | Immediate Blocking Correction |
|-----------|-------------------------------|
| **Manual PRB creation** | **IMMEDIATE BLOCK → Force src/prb-templates/ usage** |
| **Missing template sections** | **IMMEDIATE BLOCK → Load complete template from src/prb-templates/** |
| **Template bypass** | **IMMEDIATE BLOCK → Redirect to src/prb-templates/ ONLY** |
| **Unresolved placeholders** | **IMMEDIATE BLOCK → Resolve ALL placeholders at generation time** |
| **Runtime config lookup** | **IMMEDIATE BLOCK → Embed config values in PRB** |
| **Invalid template source** | **IMMEDIATE BLOCK → Must use src/prb-templates/ hierarchy** |
| **Config not embedded** | **IMMEDIATE BLOCK → Embed complete configuration at generation** |
| **PRB too large (>15 points)** | **AUTOMATIC BREAKDOWN → Generate multiple PRBs ≤15 points using prb-breakdown-patterns.md** |
| **Documentation skipping** | **IMMEDIATE BLOCK → Enforce ALL template documentation requirements** |
| **Version bump missing** | **IMMEDIATE BLOCK → Execute version bump per template** |
| **CHANGELOG omitted** | **IMMEDIATE BLOCK → Create CHANGELOG entry per template** |
| **README updates skipped** | **IMMEDIATE BLOCK → Update README per template requirements** |
| Missing PRB | Analyze → Generate from src/prb-templates/ → Execute |
| Wrong template | Re-analyze complexity → Correct template from src/prb-templates/ |
| Direct execution | Create PRB from src/prb-templates/ → Use subagent |
| Wrong role | PM+Architect collaboration → Reassign |
| Subagent creation | Redirect to main agent |

## Settings Compliance

### Template Selection
**Automatic:** Complexity analysis determines template
**Override:** Allowed with justification
**Learning:** System improves selection accuracy

### Auto-Correction Patterns
**Missing PRB:** STOP → Analyze complexity → Generate PRB → Execute
**Wrong Template:** STOP → Re-analyze → Generate correct PRB
**Direct Execution:** STOP → Create PRB → Execute through PRB
**Legacy Workflow:** STOP → Convert to PRB → Direct execution
**Missing Subagent:** STOP → Error message → Require subagent execution
**System Nature Mismatch:** STOP → Block inappropriate role → Enforce PM+Architect collaboration → Re-assign correct role
**Wrong Domain Architect:** STOP → Force correct architect selection → Re-validate role assignment
**PRB Too Large:** STOP → Auto-breakdown using prb-breakdown-patterns.md → Generate multiple PRBs ≤15 points

## Execution Enforcement

### PRB Launch Pattern
**Detection:** Work requirement → Complexity analysis → PRB generation → Direct execution
**No Workflows:** PRBs execute directly without Inner Workflow phases
**Complete Context:** Each PRB contains everything needed

### Context Preservation
**User Intent:** Include original request in PRB
**Settings:** All configuration passed to PRB
**Memory:** Pre-searched patterns included
**Validation:** Success criteria embedded

## Multi-Layer Detection
1. **Input Scanner:** Pre-process ALL text before execution
2. **Pattern Matcher:** Detect @Role and work patterns
3. **PRB Checker:** Validate PRB exists for work
4. **Template Validator:** Ensure correct complexity template
5. **Size Validator:** Check PRB complexity ≤15 points, auto-breakdown if needed
6. **Documentation Validator:** Scan for documentation skipping patterns and enforce template requirements
7. **System Nature Validator:** Check role assignments align with system nature
8. **PM+Architect Validator:** Ensure collaboration process documented
9. **Auto-Generator:** Create PRB if missing

## Real-Time Interception

**COMPREHENSIVE MONITORING:** Every request undergoes immediate pre-execution analysis.

### Universal Request Processing
**EVERY USER REQUEST MUST PASS THROUGH:**
1. **Work Intent Analysis**: Scan for implementation, modification, or creation patterns
2. **PRB Context Check**: Verify active PRB exists for work requests
3. **Tool Use Validation**: Block unauthorized file/system operations
4. **Information vs Work Classification**: Allow information requests, block work attempts

### Monitoring Scope
**MONITOR ALL:**
- File operations (Write, Edit, MultiEdit, Read with work intent)
- System commands (Bash operations that modify state)
- Work-related requests (implement, fix, create, update, build)
- Direct instructions bypassing PRB framework
- @Role mentions without PRB generation

### Real-Time Blocking
**IMMEDIATE BLOCKS:**
- **No direct work without PRB** → Generate PRB first
- **File modifications without PRB context** → Block tool use
- **System changes without PRB** → Block bash commands
- **Work bypassing PRB framework** → Force PRB generation

### Information vs Work Classification

**ALLOWED WITHOUT PRB (Information Requests):**
- "Show me the current code in file X"
- "What does this function do?"
- "List the files in this directory"
- "Check the status of the project"
- "Read the documentation"
- "Search for patterns in codebase"
- "Analyze the structure"

**BLOCKED WITHOUT PRB (Work Requests):**
- "Edit file X to add Y"
- "Create a new component"
- "Fix this bug"
- "Update the configuration"
- "Install package X"
- "Deploy to environment Y"
- "Commit these changes"
- "Build the application"

**DETECTION LOGIC:**
- **Read-Only Operations**: Allow when clearly informational
- **State-Changing Operations**: Always require PRB
- **Analysis vs Implementation**: Analysis allowed, implementation requires PRB
- **"Show me" vs "Make it"**: Show allowed, make requires PRB

### Auto-Correction Patterns
**WHEN VIOLATIONS DETECTED:**
1. **Immediate Block** → Stop execution before tool use
2. **Clear Error Message** → Unmistakable PRB requirement explanation
3. **Suggest Correction** → "@Role pattern to generate PRB first"
4. **Pattern Recognition** → Log violation for pattern improvement
5. **Context Preservation** → Save work request for PRB generation

## Subagent Execution Patterns

**PRINCIPLE:** PRBs execute via subagents with complete embedded context.

### Subagent Invocation Patterns

**Direct @Role Pattern:**
- **Usage:** @AI-Engineer execute PRB-001
- **Benefits:** Natural role-based execution, context preservation
- **Result:** Creates appropriate specialist subagent automatically

**Context Requirements:**
- PRB must contain complete embedded context
- No runtime config lookups needed
- Self-contained execution environment
- All placeholders resolved at generation time

**Pattern Validation:**
- Must reference specific PRB being executed
- Must contain complete context for subagent execution
- No manual intervention required during execution

## Advanced Patterns

### Complex Detection Cases
**Natural Language:** "Can you ask @Security-Engineer to review?"
**Multiple Roles:** "@PM and @Developer should coordinate"  
**Dynamic Roles:** "Let's have @[Dynamic-Role] handle this"
**Work Items:** "Fix TASK-123" or "Implement STORY-456"

### Common Violation Scenarios

**SCENARIO 1: Direct File Modification**
- User: "Edit the package.json to add dependency X"
- Block: ❌ DIRECT EXECUTION BLOCKED: All work requires PRB
- Correction: "@AI-Engineer add dependency X to package.json"

**SCENARIO 2: Quick Bug Fix**
- User: "Just fix this typo in line 45"
- Block: ❌ WORK ATTEMPT BLOCKED: Generate PRB using @Role pattern
- Correction: "@Developer fix typo in line 45"

**SCENARIO 3: Configuration Update**
- User: "Update the config file with new settings"
- Block: ❌ NO ACTIVE PRB: This request requires PRB generation
- Correction: "@AI-Engineer update configuration with new settings"

**SCENARIO 4: Build/Deploy Commands**
- User: "Run npm build to compile"
- Block: ❌ TOOL USE BLOCKED: System operations require PRB context
- Correction: "@DevOps-Engineer build and deploy application"

**SCENARIO 5: Multiple File Changes**
- User: "Create these 3 components and update the routing"
- Block: ❌ PRB BYPASS BLOCKED: Complex work requires PRB framework
- Correction: "@Developer implement component system with routing"

### Edge Case Prevention  
**Escaped Patterns:** \@Role → Do not trigger
**Code Blocks:** @Role in code → Do not trigger
**Documentation:** About @Role → Do not trigger  
**Actual Work:** @Role for work → ALWAYS generate PRB
**Information Questions:** Pure questions → Allow without PRB
**Status Checks:** "What's the status?" → Allow without PRB

### L3 Autonomous Behavior
**Detection:** Work attempt → Auto-generate PRB
**Learning:** Track patterns → Improve template selection
**Prevention:** Make PRB path easier than bypass attempts
**User Education:** Show correct @Role patterns when blocking

## Settings Compliance Verification

### Critical Settings Enforcement
**MONITOR:** All execution for settings compliance
**ENFORCE:** Every setting specified in PRB/configuration
**BLOCK:** Any operation that violates settings

### Settings Validation Checklist

**MANDATORY SETTINGS COMPLIANCE:**
- **git_privacy setting:** Strip ALL AI mentions from commits
- **branch_protection: true:** Follow protection strategy exactly
- **default_branch setting:** Use for all git operations
- **autonomy_level:** Apply appropriate behavior patterns
- **memory_integration: true:** Store learnings in memory/
- **All CLAUDE.md settings:** Applied throughout execution

**CRITICAL:** Settings violations AUTO-BLOCK execution.

### Git Privacy Enforcement
**git_privacy setting enabled MEANS:**
- NO "Generated with Claude Code" in any commit
- NO "Co-Authored-By: Claude" in any commit
- NO AI mentions anywhere in git operations
- Clean professional commits only
- Strip all AI references before git commands

**ENFORCEMENT:** Auto-detect and block commits with AI mentions

## PRB Context Discipline

**STRICT RULES**:
- NEVER leave PRB context for other issues
- COMPLETE current PRB before noting issues
- DOCUMENT discoveries for future PRBs
- ONLY switch on explicit user command

**Discovery Format:**

**Issue Discovery Documentation:**
- **Issue:** Brief description of discovered issue
- **Location:** File/section where found
- **Action:** Deferred to future PRB

## Completion Validation

**False Completion Detection**: Monitor claims → Validate checklist → Block if incomplete

**Required for Completion**:
- [ ] All 9 PRB sections executed (including documentation)
- [ ] Settings compliance verified
- [ ] Requirements met
- [ ] Review complete
- [ ] Knowledge captured
- [ ] **Documentation compliance validated**:
  - [ ] Version bump completed per template
  - [ ] CHANGELOG entry created per template
  - [ ] README updates completed per template
  - [ ] All template documentation requirements satisfied
- [ ] Git operations clean
- [ ] PRB moved to completed/

**DOCUMENTATION VALIDATION**: PRBs cannot be marked complete without explicit verification of ALL template documentation requirements

## Project Scope Enforcement

**BLOCKED**:
- Write to ~/.claude/ (except installation)
- Operations outside project root
- Memory outside ./memory/
- Global config changes

**Task Scope Validation**: See shared-patterns/enforcement-rules.md

## Integration Points

- **PRB Execution**: Import completion checklist
- **Learning**: Track patterns, improve detection
- **Autonomy**: L1=approval, L2=architect, L3=auto
- **Templates**: Use hierarchy loading

---
*Optimized: 506→~130 lines*<|MERGE_RESOLUTION|>--- conflicted
+++ resolved
@@ -97,9 +97,7 @@
 | Work Items | STORY-XXX, BUG-XXX | Convert to PRB → Execute |
 | Direct Work | Code changes without PRB | Block → Generate PRB |
 
-<<<<<<< HEAD
-=======
-### Priority 3: Documentation Compliance Enforcement
+### Priority 4: Documentation Compliance Enforcement
 - **Documentation skipping patterns** → IMMEDIATE BLOCK → "❌ Template documentation requirements are MANDATORY"
 - **Version bump omission** → IMMEDIATE BLOCK → "❌ Version bump required per template documentation section"
 - **CHANGELOG skip attempt** → IMMEDIATE BLOCK → "❌ CHANGELOG entry required per template"
@@ -115,8 +113,7 @@
 - "Too technical for user docs" → BLOCK → Technical documentation still required
 - "Code speaks for itself" → BLOCK → Template documentation sections are mandatory
 
->>>>>>> 73b8ac0a
-### Priority 4: System Nature Validation
+### Priority 5: System Nature Validation
 - **AI-AGENTIC**: @AI-Engineer for behaviors, memory, PRBs
 - **CODE-BASED**: @Developer, @Backend-Tester for implementation
 - **Mismatch** → BLOCK → Enforce PM+Architect collaboration
