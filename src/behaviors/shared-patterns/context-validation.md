--- conflicted
+++ resolved
@@ -18,14 +18,6 @@
 - `[ALL-SETTINGS]` → Load specific values
 - `[USER_REQUEST]` → Capture actual request
 
-<<<<<<< HEAD
-## Validation Process
-1. Detect system type from file analysis
-2. Load config hierarchy (embedded→project→user→defaults)
-3. Identify critical files with samples
-4. Capture user requirements clearly
-5. Block if any placeholders remain
-=======
 **Detection Logic:**
 1. Scan project root and subdirectories
 2. Count file types: code vs markdown/config
@@ -172,7 +164,6 @@
 - **HYBRID SYSTEMS**: Mixed assignments with joint architect assessment
 - **BLOCK**: Role assignments that conflict with detected system nature
 - **ENFORCE**: PM + Architect collaboration for role selection
->>>>>>> 65866b2f
 
 ## Error Handling
 - `PLACEHOLDER_DETECTED`: "❌ Contains: {list}"
