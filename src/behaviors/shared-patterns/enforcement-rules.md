# Enforcement Rules

**MANDATORY:** Shared enforcement patterns and validation functions

## Imports

@./installation-path-detection.md

## Subagent Scope Validation

### Scope Rules
- **Block:** Subagent working directory starting with installation path
- **Block:** File operations to installation directory (except installation)
- **Allow:** Project root working directories and project file operations

## Role System Enforcement

### Role-System Alignment
**DYNAMIC DECISION PROCESS**: Role assignments determined through PM + Architect collaboration:
- **Factor 1**: Project scope/system nature (AI-AGENTIC/CODE-BASED/HYBRID)
- **Factor 2**: Work type analysis (infrastructure, security, database, implementation, etc.)
- **Process**: PM analyzes → Creates specialist architect → Joint role assignment with rationale

### PM+Architect Collaboration
1. PM analyzes requirements
2. PM selects domain architect
3. Joint role assignment and document rationale in PRB
4. Validate technology expertise and specialist creation capability

## Detection Functions

### Work Pattern Detection
**MANDATORY:** Block work without active PRB context

**BLOCKING MECHANISM:**
- Detect work intent patterns
- Verify active PRB context exists
- Check execution scope (main vs subagent)
- BLOCK if main scope execution detected
- Provide mandatory PRB creation guidance

**BLOCKING CONDITIONS:**
- Work intent detected AND no active PRB context
- Direct execution attempt in main scope
- Tool usage (Edit/Write/Bash) without PRB authorization
- File operations outside PRB execution flow

### Work Intent Categories (ULTRA-COMPREHENSIVE)
**WORK PATTERNS (TRIGGER PRB IMMEDIATELY):** ALL action verbs including fix, change, update, modify, adjust, correct, improve, enhance, optimize, refactor, create, add, insert, generate, build, make, write, implement, develop, delete, remove, clean, purge, clear, eliminate, drop, deploy, install, configure, setup, run, execute, start, stop, restart, migrate, backup, restore, sync, merge, commit, push, pull, move, copy, rename, edit, append, replace

**SUBTLE WORK PATTERNS (ALSO BLOCKED):** "Let me...", "I'll...", "Going to...", "Need to...", "Should...", "Will...", "Quick...", "Simple...", "Just..."

**INFORMATION PATTERNS (ALLOW THROUGH):** Pure show, display, read, list, check, analyze, explain, describe, find, search, status inquiries, What/How/Why/Should/Can questions WITHOUT work commitment or action implications

### @Role Pattern Classification
**@Role Work Assignments (TRIGGER PRB):** "@Role implement/fix/deploy/build [item]" → Direct assignments

**@Role Information Requests (NO PRB):** "@Role what/how/why/status [query]" → Consultations

## Query Classification

**MANDATORY:** Distinguish questions (ALLOW THROUGH) vs commands (TRIGGER PRB)

### Question Patterns (ALLOW THROUGH)
**QUESTION INDICATORS:** what/how/why/should/can/will + recommend/suggest/advise/status/progress/strategy/approach/plan/understand/learn

**CONVERSATIONAL PATTERNS (ALLOW THROUGH):** Planning discussions, status inquiries, knowledge sharing, architecture consultations, @Role advisory requests

**ULTRA-STRICT DETECTION LOGIC:** 
- ANY work intent + no active PRB + main scope → NUCLEAR BLOCK IMMEDIATELY
- ANY tool usage for modification + no PRB authorization → ABSOLUTE TOOL DENIAL
- Pure information request + zero work context → ALLOW CAUTIOUSLY
- ANY compound pattern with work component → PRIORITIZE WORK, FORCE PRB GENERATION
- Subtle work indicators detected → TREAT AS FULL WORK REQUEST

### Tool-Specific Violations
**BLOCKED TOOLS IN MAIN SCOPE:** Edit/MultiEdit/Write (file modification), Bash (system commands except read-only), Creation tools

**EXCEPTIONS:** Read operations, LS/Glob/Grep, non-modifying operations always allowed

### False Completion Detection
**Block completion claims without checklist validation**

## Error Messages

### Nuclear Error Messages
- `SUBAGENT_REQUIRED`: "🚫 PRB execution MUST use subagent - main scope FORBIDDEN"
- `CREATION_BLOCKED`: "⛔ Work items MUST be created by main agent - NO EXCEPTIONS"
<<<<<<< HEAD
- `ROLE_MISMATCH`: "❌ Role invalid for system type - ARCHITECTURAL VIOLATION"
=======
- `ROLE_MISMATCH`: "❌ Role {role} INVALID for {system_type} - ARCHITECTURAL VIOLATION"
>>>>>>> df732e99
- `SCOPE_VIOLATION`: "🔒 Operation outside project boundaries - ABSOLUTELY FORBIDDEN"
- `DIRECT_EXECUTION_BLOCKED`: "🚫 ALL work REQUIRES PRB - use @Role pattern - NO SHORTCUTS"
- `MAIN_SCOPE_EXECUTION_BLOCKED`: "⛔ Main scope work execution ABSOLUTELY FORBIDDEN - PRB+Agent MANDATORY"
- `TOOL_ACCESS_BLOCKED`: "🔒 Tool usage REQUIRES active PRB execution context - NO EXCEPTIONS"
- `WORK_PATTERN_DETECTED`: "🚫 Work pattern detected in main scope - PRB GENERATION REQUIRED"
- `ARCHITECTURAL_VIOLATION`: "⛔ ARCHITECTURAL INTEGRITY COMPROMISED - PRB+Agent pattern NON-NEGOTIABLE"

### Recovery Actions
| Error | Recovery |
|-------|----------|
| Missing PRB | Auto-generate with correct template |
| Wrong context | Redirect to appropriate context |
| Role mismatch | Trigger PM+Architect process |
| Scope violation | Constrain to project root |

---
*Shared enforcement patterns for intelligent-claude-code*<|MERGE_RESOLUTION|>--- conflicted
+++ resolved
@@ -86,11 +86,7 @@
 ### Nuclear Error Messages
 - `SUBAGENT_REQUIRED`: "🚫 PRB execution MUST use subagent - main scope FORBIDDEN"
 - `CREATION_BLOCKED`: "⛔ Work items MUST be created by main agent - NO EXCEPTIONS"
-<<<<<<< HEAD
-- `ROLE_MISMATCH`: "❌ Role invalid for system type - ARCHITECTURAL VIOLATION"
-=======
 - `ROLE_MISMATCH`: "❌ Role {role} INVALID for {system_type} - ARCHITECTURAL VIOLATION"
->>>>>>> df732e99
 - `SCOPE_VIOLATION`: "🔒 Operation outside project boundaries - ABSOLUTELY FORBIDDEN"
 - `DIRECT_EXECUTION_BLOCKED`: "🚫 ALL work REQUIRES PRB - use @Role pattern - NO SHORTCUTS"
 - `MAIN_SCOPE_EXECUTION_BLOCKED`: "⛔ Main scope work execution ABSOLUTELY FORBIDDEN - PRB+Agent MANDATORY"
