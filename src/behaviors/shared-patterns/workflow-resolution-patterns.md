# Workflow Resolution Patterns

**MANDATORY:** Resolve ALL workflow placeholders with actual workflow_settings values.

## Resolution Process

**Loading**: Read workflow_settings from CLAUDE.md per AgentTask size
**Mapping**: Replace `[WORKFLOW_*]` placeholders with actual values
**Validation**: No workflow placeholders remain unresolved

## Size Mapping

<<<<<<< HEAD
**nano (0-2 pts)** → workflow_settings.nano.*
**tiny (3-5 pts)** → workflow_settings.tiny.*
**medium (6-15 pts)** → workflow_settings.medium.*
**large (16-30 pts)** → workflow_settings.large.*
**mega (30+ pts)** → workflow_settings.mega.*

## Integration

=======
**EXECUTABLE AGENTTASKS (Passed to Task tool):**
- **nano (0-2 pts)** → workflow_settings.nano.*
- **tiny (3-5 pts)** → workflow_settings.tiny.*
- **medium (6-15 pts)** → workflow_settings.medium.*

**DEPRECATED (Work >15 pts becomes STORY):**
- **large (16-30 pts)** → DEPRECATED - create STORY instead
- **mega (30+ pts)** → DEPRECATED - create STORY instead

## Integration

>>>>>>> e5e7db7c
**Template Loading**: Apply resolution after template loading
**Git Operations**: Embed explicit commands based on merge_strategy and pr_required
**Self-Contained**: No runtime configuration lookups

---
*Workflow resolution patterns for self-contained AgentTask execution*<|MERGE_RESOLUTION|>--- conflicted
+++ resolved
@@ -10,16 +10,6 @@
 
 ## Size Mapping
 
-<<<<<<< HEAD
-**nano (0-2 pts)** → workflow_settings.nano.*
-**tiny (3-5 pts)** → workflow_settings.tiny.*
-**medium (6-15 pts)** → workflow_settings.medium.*
-**large (16-30 pts)** → workflow_settings.large.*
-**mega (30+ pts)** → workflow_settings.mega.*
-
-## Integration
-
-=======
 **EXECUTABLE AGENTTASKS (Passed to Task tool):**
 - **nano (0-2 pts)** → workflow_settings.nano.*
 - **tiny (3-5 pts)** → workflow_settings.tiny.*
@@ -31,7 +21,6 @@
 
 ## Integration
 
->>>>>>> e5e7db7c
 **Template Loading**: Apply resolution after template loading
 **Git Operations**: Embed explicit commands based on merge_strategy and pr_required
 **Self-Contained**: No runtime configuration lookups
