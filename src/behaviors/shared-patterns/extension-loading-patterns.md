--- conflicted
+++ resolved
@@ -11,14 +11,6 @@
 ## Extension Structure
 
 **Valid Extension Sections:**
-<<<<<<< HEAD
-- `all:` - Applied to every template size
-- `nano:` - Applied to nano-agenttask-template.yaml (0-2 points)
-- `tiny:` - Applied to tiny-agenttask-template.yaml (3-5 points)
-- `medium:` - Applied to medium-agenttask-template.yaml (6-15 points)
-- `large:` - Applied to large-agenttask-template.yaml (16-30 points)
-- `mega:` - Applied to mega-agenttask-template.yaml (30+ points)
-=======
 - `all:` - Applied to every executable template size
 - `nano:` - Applied to nano-agenttask-template.yaml (0-2 points)
 - `tiny:` - Applied to tiny-agenttask-template.yaml (3-5 points)
@@ -27,7 +19,6 @@
 **DEPRECATED SECTIONS (Work >15 pts becomes STORY):**
 - `large:` - DEPRECATED (16-30 points → STORY in ./stories/)
 - `mega:` - DEPRECATED (30+ points → STORY in ./stories/)
->>>>>>> e5e7db7c
 
 ## Loading Process
 
@@ -35,11 +26,7 @@
 1. **Check Project Root**: Look for `{project_root}/agenttask-extensions.yaml`
 2. **Check Claude Directory**: If not found, look for `{project_root}/.claude/agenttask-extensions.yaml`
 3. **Parse YAML Structure**: Validate extension file syntax
-<<<<<<< HEAD
-4. **Validate Sections**: Ensure only valid sections (all, nano, tiny, medium, large, mega)
-=======
 4. **Validate Sections**: Recognize sections (all, nano, tiny, medium) - warn about deprecated sections (large, mega)
->>>>>>> e5e7db7c
 5. **Store Extensions**: Keep in memory for merging during AgentTask generation
 6. **Handle Missing**: If no extension file found, continue with base templates only
 
