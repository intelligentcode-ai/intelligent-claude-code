# Memory Operations

**MANDATORY:** Version-controlled memory in project.

## Structure
```
memory/
├── [topic]/
│   └── [subtopic].md  # Dated entries (newest first)
└── index.md           # Topic index
```

## Entry Format
```markdown
## YYYY-MM-DD: Title
**Context:** Task/PRB reference
**Problem:** What went wrong
**Solution:** How fixed
**Code:** [if applicable]
---
```

## Operations

<<<<<<< HEAD
| Operation | Process | Result |
|-----------|---------|--------|
| Store | Add to top → Prune if >10/5KB → Archive old | Updated file |
| Search | Keywords → Index → Score by relevance+recency | Top matches |
| Load | Read file → Parse → Cache 5min | Memory entries |
=======
### StoreInMemory Pattern
1. **Security Validation**: Apply security checklist - BLOCK if sensitive data detected
2. **Path Resolution**: Check for external_path configuration, use configured path or default to ./memory/
3. Determine topic/subtopic path within memory base directory
4. Add entry at TOP of file (newest first for precedence)
5. Auto-prune if >10 entries or >5KB
6. Archive old entries to [memory_base]/archive/[topic]/[year].md
7. Update [memory_base]/index.md

### Memory Base Path Resolution

**Steps to Determine Memory Base Path:**
1. **Check External Path Configuration:** Look for memory_configuration.external_path setting
2. **If External Path Exists:**
   - **Expand Home Directory:** If path starts with ~, expand to full home directory path
   - **Use Path Directly:** If path is absolute, use as specified
   - **Ensure Directory Exists:** Create directory if it doesn't exist
   - **Return External Path:** Use the configured external path
3. **If No External Path:** Use default backward-compatible behavior with get_project_path("memory_path", "memory")

### Security Validation Process

**Steps to Validate Memory Content for Sensitive Data:**

**Blocked Patterns:** Check content for these sensitive patterns:
- General secrets: "password", "token", "key", "secret", "credential"
- Specific tokens: "ghp_", "sk-", "ak_", "-----BEGIN", "api_key"
- Service credentials: "@gmail.com", "amazonaws.com/key", "bearer "

**Validation Steps:**
1. **Scan Content:** Check if content contains any blocked patterns (case-insensitive)
2. **If Sensitive Data Found:**
   - **Reject Storage:** Block the memory storage operation
   - **Show Error:** Display "Security violation: Cannot store sensitive data"
   - **Suggest Alternative:** Recommend storing location/method instead of actual value
3. **If Clean:** Allow storage to proceed normally

### SearchMemory Pattern
1. **Path Resolution**: Determine memory base path using ResolveMemoryBasePath()
2. Parse query for keywords/context
3. Check index for quick filtering
4. Search within topic files in [memory_base]/[topic]/
5. Score by: keyword match + recency + context match
6. Return top matches for PRB embedding

### LoadFromMemory Pattern
1. **Path Resolution**: Determine memory base path using ResolveMemoryBasePath()
2. Read topic file from [memory_base]/[topic]/
3. Parse markdown entries
4. Update access stats
5. Store for efficient retrieval
>>>>>>> 65866b2f

## Pruning
- Threshold: 10 entries or 5KB
- Archive: memory/archive/[topic]/[year].md
- Keep: Most recent 5-10

## PRB Integration
- Embed 2-3 most relevant (max 1000 tokens)
- Selection: topic match + recency
- No runtime lookups needed

---
*Optimized: 179→~35 lines*<|MERGE_RESOLUTION|>--- conflicted
+++ resolved
@@ -22,13 +22,6 @@
 
 ## Operations
 
-<<<<<<< HEAD
-| Operation | Process | Result |
-|-----------|---------|--------|
-| Store | Add to top → Prune if >10/5KB → Archive old | Updated file |
-| Search | Keywords → Index → Score by relevance+recency | Top matches |
-| Load | Read file → Parse → Cache 5min | Memory entries |
-=======
 ### StoreInMemory Pattern
 1. **Security Validation**: Apply security checklist - BLOCK if sensitive data detected
 2. **Path Resolution**: Check for external_path configuration, use configured path or default to ./memory/
@@ -80,7 +73,6 @@
 3. Parse markdown entries
 4. Update access stats
 5. Store for efficient retrieval
->>>>>>> 65866b2f
 
 ## Pruning
 - Threshold: 10 entries or 5KB
