# Template Loading Patterns

**MANDATORY:** Use template hierarchy for AgentTask loading. Auto-correct violations.

## Imports

@./installation-path-detection.md

## Template Hierarchy

**Search Order (Highest→Lowest Priority):**
1. **Project Templates**: Project root agenttask_template_path
2. **Installation Templates**: Installation agenttask-templates/

## Standard Templates

<<<<<<< HEAD
- `nano-agenttask-template.yaml` - Trivial changes (0-2 points)
- `tiny-agenttask-template.yaml` - Single-file tasks (3-5 points)  
- `medium-agenttask-template.yaml` - Multi-file features (6-15 points)
- `large-agenttask-template.yaml` - Complex features (16-30 points)
- `mega-agenttask-template.yaml` - System-wide changes (30+ points)
=======
**Executable AgentTask Templates (Passed to Task tool):**
- `nano-agenttask-template.yaml` - Trivial changes (0-2 points)
- `tiny-agenttask-template.yaml` - Single-file tasks (3-5 points)
- `medium-agenttask-template.yaml` - Multi-file features (6-15 points)

**Story Templates (Written to ./stories/):**
- Work >15 points becomes STORY for breakdown
- Large/Mega AgentTask templates deprecated
>>>>>>> e5e7db7c

## Template Loading Process

**Template Loading Steps:**
1. **Determine Name**: Build template filename from complexity level
2. **Search Hierarchy**: Check paths in priority order
3. **Load Context**: Parse CLAUDE.md for project context integration
4. **Apply Extensions**: Merge agenttask-extensions.yaml if present
5. **Validate**: Ensure complete context and structure

## Template Extension System

**Extension File**: agenttask-extensions.yaml in project root or .claude/

**Extension Structure:**
```yaml
# Applied to all template sizes
all:
  requirements:
    processual:
      - "Project-specific standards"

# Size-specific extensions
medium:
  version_bump:
    type: "!override minor"  # Override with !override marker
```

## Extension Merging Rules

**INTELLIGENT MERGING:**
- **Additive Default**: Arrays extended, keys added
- **Override Marker**: Use !override prefix for replacements  
- **Context-Aware**: AI understands merge intent
- **Backward Compatible**: Works without extensions

## Configuration Integration

**Template Path Setting**: Configure agenttask_template_path in CLAUDE.md or config.md
**Default Path**: "agenttask-templates"
**Hierarchy Override**: Projects can override any template

## Error Handling

**Missing Templates:**
- Search next in hierarchy
- Show error if none found in any path

**Template Validation:**
- YAML structure validation
- Required fields verification
- Complete context validation
- No placeholder patterns allowed

## Auto-Creation

**Missing Directories**: Auto-created with system defaults
**Template Installation**: System templates to installation path
**Project Override**: Local templates preserved during updates

## Integration Points

### With Configuration System
- Use configured template paths
- Apply configuration hierarchy
- Enable path flexibility

### With AgentTask Generation  
- Analyze complexity for template selection
- Load from hierarchy with extension processing
- Inject complete project context
- Validate merged template structure

### With Directory Structure
- Respect configured paths
- Auto-create missing directories
- Follow creation patterns

## Template Customization

### Extension-Based (Recommended)
**Process**: Create agenttask-extensions.yaml with customizations
**Benefits**: Automatic updates, clean separation, intelligent merging

### Template Copying (Legacy)
**Process**: Copy system template to project directory
**Drawbacks**: Manual updates, merge conflicts

## Version Control

**Project Extensions**: Version controlled with project
**System Templates**: Managed by installation
**User Templates**: Personal customization

---
*Template loading patterns for intelligent-claude-code system*<|MERGE_RESOLUTION|>--- conflicted
+++ resolved
@@ -14,13 +14,6 @@
 
 ## Standard Templates
 
-<<<<<<< HEAD
-- `nano-agenttask-template.yaml` - Trivial changes (0-2 points)
-- `tiny-agenttask-template.yaml` - Single-file tasks (3-5 points)  
-- `medium-agenttask-template.yaml` - Multi-file features (6-15 points)
-- `large-agenttask-template.yaml` - Complex features (16-30 points)
-- `mega-agenttask-template.yaml` - System-wide changes (30+ points)
-=======
 **Executable AgentTask Templates (Passed to Task tool):**
 - `nano-agenttask-template.yaml` - Trivial changes (0-2 points)
 - `tiny-agenttask-template.yaml` - Single-file tasks (3-5 points)
@@ -29,7 +22,6 @@
 **Story Templates (Written to ./stories/):**
 - Work >15 points becomes STORY for breakdown
 - Large/Mega AgentTask templates deprecated
->>>>>>> e5e7db7c
 
 ## Template Loading Process
 
