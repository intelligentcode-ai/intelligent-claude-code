# PRB Auto-Trigger Behavior

**MANDATORY:** MUST auto-detect work and generate appropriate PRB. Auto-correct violations.

**PURPOSE:** Automatically detect work requests and generate PRBs for execution

## Imports
@./shared-patterns/template-loading.md
@./shared-patterns/memory-operations.md
@./shared-patterns/context-validation.md
@./naming-enforcement-behavior.md

## Core Principle: Detection → Memory Search → PRB Generation → Task Tool Execution

Every work detection triggers memory search first, then PRB generation with embedded learnings, then MANDATORY Task tool execution.

## Work Detection Patterns

| Trigger Type | Detection Pattern | Action |
|-------------|------------------|--------|
| **PRB File** | *.prb.yaml, PRB-XXX | BLOCK direct execution → Require Task tool |
| **Work Request** | Any implementation request | Analyze → Generate PRB → Execute via Task tool |
| **@Role** | @Role mention | Generate PRB with Task tool wrapper |
| **Commands** | /icc-create-prb | Generate PRB with options → Execute via Task tool |

**CRITICAL TASK TOOL ENFORCEMENT:** 
- ALL PRB executions MUST use Task tool subagent
- NO direct PRB execution allowed EVER
- **Error for direct execution:** "❌ PRB execution REQUIRES Task tool subagent"
- **Error for @Role without Task tool:** "❌ @Role delegation requires Task tool usage"

## Complexity Analysis

### Automatic Scoring
- Files affected (1=1pt, 2-5=3pts, 6-20=5pts, 20+=10pts)
- Code volume (<10 lines=1pt, <50=2pts, <200=4pts, 200+=8pts)
- External APIs (3pts each)
- Database changes (4pts)
- Security implications (5pts)
- Multi-role coordination (3pts)

### Template Selection
| Score | Template | Description |
|-------|----------|-------------|
| 0-2 | Nano | Trivial one-line change |
| 3-5 | Tiny | Simple single-file task |
| 6-15 | Medium | Standard multi-file feature |
| 16-30 | Large | Complex with sub-PRBs |
| 30+ | Mega | System-wide change |

**Template Loading:** Uses hierarchy (project → .claude → ~/.claude)

## Auto-Generation Flow

1. **Detect** → Work requirement
<<<<<<< HEAD
2. **CRITICAL: Task Tool Validation** → Ensure execution happens within Task tool context
3. **Task Tool Check** → If @Role mentioned, ensure Task tool wrapper
4. **Gather Context** → Load complete project context (MANDATORY)
5. **Search Memory** → Query memory/[topic]/ for relevant patterns (MANDATORY)
6. **Search Best-Practices** → Query best-practices/ directory for relevant methodological approaches (MANDATORY)
7. **Analyze** → Calculate complexity score
8. **Select** → Choose PRB template using hierarchy
9. **Validate Context** → Ensure no placeholder values
10. **Generate PRB Name** → Create compliant name by finding next available number (MANDATORY)
11. **Validate Name** → Ensure generated name follows format and parent exists
12. **Generate PRB** → Create PRB with complete context, embedded memory entries (top 2-3), and best-practices (top 2-3)
13. **MANDATORY: Execute via Task Tool** → ALL PRB execution MUST use Task tool subagent
=======
2. **Task Tool Check** → If @Role mentioned, ensure Task tool wrapper
3. **Gather Context** → Load complete project context (MANDATORY)
4. **Search Memory** → Query memory/[topic]/ for relevant patterns (MANDATORY)
5. **Search Best-Practices** → Query best-practices/ directory for relevant methodological approaches (MANDATORY)
6. **Analyze** → Calculate complexity score
7. **Select** → Choose PRB template using hierarchy
8. **Validate Context** → Ensure no placeholder values
9. **Generate PRB Name** → Create compliant name by finding next available number (MANDATORY)
10. **Validate Name** → Ensure generated name follows format and parent exists
11. **Generate PRB** → Create PRB with complete context, embedded memory entries (top 2-3), and best-practices (top 2-3)
12. **Execute** → Direct execution via Task tool if @Role involved
>>>>>>> 125a1076

### Context Gathering Phase (MANDATORY)

**BEFORE any PRB generation, MUST gather:**

1. **System Nature Detection:**
   - Scan project for code files (.js, .py, .java, etc.) 
   - If primarily code → "CODE-BASED SYSTEM"
   - If primarily markdown/config → "MARKDOWN-BASED AI-AGENTIC SYSTEM"

2. **Project Root Identification:**
   - Determine absolute path to project root
   - Locate CLAUDE.md or git root
   - Store as absolute path

3. **Configuration Loading:**
   - Load actual values from config hierarchy
   - Read git_privacy, branch_protection, default_branch, autonomy_level
   - Replace ALL "[FROM_CONFIG]" placeholders with actual values

4. **Critical File Identification:**
   - Find files relevant to the work request
   - Sample content from each file
   - Document file purpose and relevance

5. **User Requirements Capture:**
   - Store exact user request
   - Note any clarifications or assumptions
   - Define clear success criteria

### Context Validation Rules

**BLOCK PRB generation if:**
- System nature not identified
- Project root path missing or relative
- Configuration contains placeholder values ("[FROM_CONFIG]", "[ALL-SETTINGS]")
- No critical files identified for work request
- User requirements vague or missing

**VALIDATION CHECKLIST:**
```
☐ System nature: Determined (CODE-BASED or MARKDOWN-BASED AI-AGENTIC)
☐ Project root: Absolute path identified
☐ Configuration: All actual values loaded (no placeholders)
☐ Critical files: Identified with samples
☐ User requirements: Clear original request and success criteria
```

**ERROR RESPONSES:**
- "❌ Cannot generate PRB: System nature not determined"
- "❌ Cannot generate PRB: Configuration contains placeholders"
- "❌ Cannot generate PRB: Project root path required"
- "❌ Cannot generate PRB: Critical files not identified"
- "❌ Cannot generate PRB: User requirements unclear"

## PRB Naming During Auto-Generation

### Naming Process During Auto-Generation
**MANDATORY:** When auto-generating PRBs, MUST follow these naming steps:

1. **Get Current Date from System:**
   ```bash
   CURRENT_DATE=$(date +%Y-%m-%d)
   ```

2. **Identify Parent Work Item:**
   - Extract parent ID from work context (STORY-001, BUG-005, etc.)
   - Validate parent exists in appropriate directory
   - Error if parent not found: "❌ Parent work item not found: {parent_id}"

3. **Get Next PRB Number:**
   ```bash
   # Example for STORY-001 parent
   HIGHEST=$(ls prbs/ready/ prbs/completed/ | grep "^STORY-001-PRB-" | sed 's/.*-PRB-\([0-9]*\)-.*/\1/' | sort -n | tail -1)
   NEXT=$(printf "%03d" $((10#$HIGHEST + 1)))
   ```

4. **Generate Compliant PRB Name:**
   ```bash
   PRB_NAME="${PARENT_ID}-PRB-${NEXT}-${TITLE}-${CURRENT_DATE}.prb.yaml"
   ```

5. **Validate Generated Name:**
   - Check format compliance: `<PARENT>-PRB-<NUMBER>-<TITLE>-<DATE>.prb.yaml`
   - Ensure name doesn't exist in prbs/ready/ or prbs/completed/
   - Auto-correct if format violations detected

### Auto-Generation Examples
**From Bug Fix Request:**
```bash
# Auto-detected: BUG-005 needs PRB
CURRENT_DATE=$(date +%Y-%m-%d)
HIGHEST=$(ls prbs/ready/ prbs/completed/ | grep "^BUG-005-PRB-" | sed 's/.*-PRB-\([0-9]*\)-.*/\1/' | sort -n | tail -1)
NEXT=$(printf "%03d" $((10#$HIGHEST + 1)))
PRB_NAME="BUG-005-PRB-${NEXT}-fix-naming-enforcement-${CURRENT_DATE}.prb.yaml"
```

**From Story Implementation:**
```bash
# Auto-detected: STORY-002 needs PRB
CURRENT_DATE=$(date +%Y-%m-%d)
HIGHEST=$(ls prbs/ready/ prbs/completed/ | grep "^STORY-002-PRB-" | sed 's/.*-PRB-\([0-9]*\)-.*/\1/' | sort -n | tail -1)
NEXT=$(printf "%03d" $((10#$HIGHEST + 1)))
PRB_NAME="STORY-002-PRB-${NEXT}-implement-feature-${CURRENT_DATE}.prb.yaml"
```

### Critical Requirements
- **ALWAYS** use system date command - NEVER hardcode dates
- **ALWAYS** scan directories for existing PRB numbers
- **ALWAYS** validate parent work item exists
- **ALWAYS** apply zero-padding to numbers (001, 002, etc.)
- **ALWAYS** use lowercase, hyphen-separated titles

## Integration Points

### With PRB Enforcement
Ensures all work goes through PRBs, blocks direct execution attempts.
**NEW**: Validates complete context before allowing PRB generation.

### With Learning System
Captures patterns for better template selection over time.
**NEW**: Stores context gathering patterns to improve automation.

### With Memory System
MANDATORY memory search before PRB generation. Embeds top 2-3 relevant entries.

### With Best-Practices System
MANDATORY best-practices search before PRB generation. Discovers and embeds top 2-3 relevant methodological approaches from best-practices/ directory. Replaces template placeholders with dynamic practice content.

### With L3 Autonomy
In L3 mode, continuously detects work and generates PRBs autonomously.
**NEW**: Must still gather complete context even in autonomous mode.

## Critical Trigger Points

### MUST Trigger
- Any work request or implementation intent
- @Role mentions for work
- Explicit PRB commands
- File modifications requiring coordination

### MUST NOT Trigger
- Pure information queries
- System status checks
- Documentation reading
- Non-work discussions

## CRITICAL: Task Tool Enforcement

**ABSOLUTE REQUIREMENT:** Every PRB execution MUST use Task tool subagent - NO EXCEPTIONS.

### Task Tool Validation During Auto-Generation
**MANDATORY CHECKS:**
1. **Pre-Execution Check:** Validate current context is within Task tool subagent
2. **Pattern Validation:** Ensure proper Task tool invocation pattern used
3. **Blocking Logic:** Immediately block ANY direct PRB execution attempts
4. **Error Display:** Show clear error message for violations

### Required Pattern for Auto-Generated PRBs
```
MANDATORY TASK TOOL PATTERN:
Task(
  subagent_type='general-purpose',
  description='Execute auto-generated PRB [PRB-ID] for [work description]',
  prompt='[Complete PRB context and execution instructions]'
)
```

### Enforcement Rules
- **NO BYPASS:** Task tool requirement cannot be disabled by configuration
- **NO OVERRIDE:** This rule applies to ALL complexity levels (nano through mega)
- **NO EXCEPTIONS:** Even autonomous L3 operations must use Task tool
- **IMMEDIATE BLOCK:** Direct PRB execution attempts blocked immediately

**CRITICAL ERROR MESSAGES:**
- "❌ PRB execution REQUIRES Task tool subagent"
- "❌ Direct PRB execution forbidden - use Task tool"
- "❌ Auto-generated PRBs MUST execute via Task tool"

---
*PRB auto-trigger with MANDATORY Task tool enforcement*<|MERGE_RESOLUTION|>--- conflicted
+++ resolved
@@ -53,20 +53,6 @@
 ## Auto-Generation Flow
 
 1. **Detect** → Work requirement
-<<<<<<< HEAD
-2. **CRITICAL: Task Tool Validation** → Ensure execution happens within Task tool context
-3. **Task Tool Check** → If @Role mentioned, ensure Task tool wrapper
-4. **Gather Context** → Load complete project context (MANDATORY)
-5. **Search Memory** → Query memory/[topic]/ for relevant patterns (MANDATORY)
-6. **Search Best-Practices** → Query best-practices/ directory for relevant methodological approaches (MANDATORY)
-7. **Analyze** → Calculate complexity score
-8. **Select** → Choose PRB template using hierarchy
-9. **Validate Context** → Ensure no placeholder values
-10. **Generate PRB Name** → Create compliant name by finding next available number (MANDATORY)
-11. **Validate Name** → Ensure generated name follows format and parent exists
-12. **Generate PRB** → Create PRB with complete context, embedded memory entries (top 2-3), and best-practices (top 2-3)
-13. **MANDATORY: Execute via Task Tool** → ALL PRB execution MUST use Task tool subagent
-=======
 2. **Task Tool Check** → If @Role mentioned, ensure Task tool wrapper
 3. **Gather Context** → Load complete project context (MANDATORY)
 4. **Search Memory** → Query memory/[topic]/ for relevant patterns (MANDATORY)
@@ -77,8 +63,7 @@
 9. **Generate PRB Name** → Create compliant name by finding next available number (MANDATORY)
 10. **Validate Name** → Ensure generated name follows format and parent exists
 11. **Generate PRB** → Create PRB with complete context, embedded memory entries (top 2-3), and best-practices (top 2-3)
-12. **Execute** → Direct execution via Task tool if @Role involved
->>>>>>> 125a1076
+12. **MANDATORY: Execute via Task Tool** → ALL PRB execution MUST use Task tool subagent
 
 ### Context Gathering Phase (MANDATORY)
 
