--- conflicted
+++ resolved
@@ -1,60 +1,42 @@
-# Virtual Development Team Guide
+# Virtual Team Guide
 
 ## Overview
 
-The intelligent-claude-code system creates a **virtual development team** with 14+ specialized agent roles that collaborate autonomously to deliver high-quality software. Each agent brings deep domain expertise, behavioral patterns optimized for their specialty, and 10+ years of experience in their field.
-
-## Agent-Driven Architecture
-
-Instead of traditional development where you coordinate different tasks manually, the agent system provides:
-
-- **Specialized Expertise**: Each agent focuses on their domain with deep knowledge
-- **Autonomous Collaboration**: Agents work together without manual coordination
-- **Dynamic Scaling**: New specialists created automatically for any technology
-- **Cross-Agent Learning**: Agents share knowledge and improve collectively
-- **PRB-Driven Execution**: Self-contained blueprints with agent assignments
-
-## The 14 Core Agent Roles
-
-### Leadership & Coordination
-
-#### @PM (Project Manager)
-**Primary Responsibilities**: Strategic coordination, task breakdown, and team management
-- Analyzes requirements and creates task breakdowns  
-- Coordinates between all agent roles (never codes directly)
-- Ensures work aligns with business goals and timelines
-- Creates specialized agents for specific technology domains
-- Tracks project progress and manages dependencies
-
-**Triggers**: 
-```bash
-@PM Build a user authentication system
-@PM Break down the e-commerce checkout story  
-@PM What should we work on next?
-@PM Create a project timeline for the mobile app
-```
-
-<<<<<<< HEAD
-**Collaboration Patterns**: Works closely with @Architect for technical strategy, coordinates all other agents for execution
-
-#### @Architect  
-**Primary Responsibilities**: System design, technical architecture, and technology decisions
-- Designs system architecture and technical approaches
-- Reviews and approves major technical decisions  
-- Selects appropriate patterns, frameworks, and technologies
-- Guides cross-cutting concerns and integration patterns
-- Collaborates with @PM on strategic technical direction
-
-**Triggers**:
-```bash
-@Architect Design the microservices architecture
-@Architect Review this database design approach
-@Architect What's the best pattern for real-time notifications?
-@Architect Evaluate the trade-offs between REST and GraphQL
-```
-
-**Collaboration Patterns**: Partners with @PM for strategy, guides all implementation agents on technical approach
-=======
+The intelligent-claude-code system transforms Claude into a virtual development team with 14 specialized roles that collaborate to deliver high-quality software. Each role has deep expertise and works autonomously through PRB-driven execution.
+
+## Core Concepts
+
+### Virtual Team Philosophy
+- **Specialists, not generalists**: Each role has 10+ years of expertise in their domain
+- **Collaborative execution**: Roles hand off work naturally through PRBs
+- **Self-improving**: Team learns from every task and applies knowledge to future work
+- **Autonomous operation**: Given clear requirements, specialists execute independently
+
+### PRB (Product Requirement Blueprint)
+A PRB is a self-contained execution blueprint that includes:
+- Complete requirements and context
+- Embedded best practices and standards
+- Relevant code examples from your project
+- Previous learnings on similar tasks
+- Validation criteria and tests
+
+Think of PRBs as "everything a specialist needs to complete the work in one pass."
+
+## The 14 Core Roles
+
+### Leadership & Planning
+**@PM (Project Manager)**
+- Analyzes requirements and creates task breakdowns
+- Coordinates between roles (never codes directly)
+- Ensures work aligns with business goals
+- Triggers: "Plan the implementation of...", "Break down this epic..."
+
+**@Architect**
+- Designs system architecture and technical approach
+- Reviews and approves technical decisions
+- Selects appropriate patterns and technologies
+- Triggers: "Design the architecture for...", "Review this approach..."
+
 ### Implementation Specialists
 **@Developer**
 - General software implementation
@@ -124,423 +106,180 @@
 ## Dynamic Specialists
 
 When technology expertise is needed, the system ALWAYS creates ultra-experienced specialists for ANY domain. This is not based on capability thresholds - specialists are created when PM + Architect determine technology expertise will improve execution:
->>>>>>> 973199de
-
-### Implementation Specialists
-
-#### @Developer
-**Primary Responsibilities**: General software implementation and feature development
-- Implements features, APIs, and business logic
-- Handles code refactoring and optimization  
-- Fixes bugs and addresses technical debt
-- Integrates with external services and APIs
-- Follows architecture guidance from @Architect
-
-**Triggers**:
-```bash
-@Developer Implement the user registration endpoint
-@Developer Fix the authentication middleware bug
-@Developer Refactor the payment processing module
-@Developer Add logging to the order service
-```
-
-**Specializations**: Can work across full stack but often specialized by @PM for specific domains
-
-#### @AI-Engineer
-**Primary Responsibilities**: AI/ML systems, behavioral frameworks, and intelligent automation
-- Designs and implements machine learning systems
-- Creates behavioral frameworks and automation patterns
-- Builds AI-driven decision-making systems
-- Develops and deploys ML models and pipelines  
-- Handles agentic systems and multi-agent coordination
-
-**Triggers**:
-```bash
-@AI-Engineer Build a recommendation engine
-@AI-Engineer Implement sentiment analysis for reviews
-@AI-Engineer Create an intelligent chat bot
-@AI-Engineer Design the agent coordination patterns
-```
-
-**Specializations**: Machine learning, behavioral patterns, intelligent systems, agent architectures
-
-### Infrastructure & Operations
-
-#### @System-Engineer
-**Primary Responsibilities**: Infrastructure, system operations, and configuration management
-- Designs and manages system infrastructure
-- Handles server configuration and system monitoring
-- Optimizes system performance and resource utilization
-- Manages networking, security, and system integration
-- Coordinates with @DevOps-Engineer for deployment infrastructure
-
-**Triggers**:
-```bash
-@System-Engineer Set up the production infrastructure
-@System-Engineer Configure load balancing and monitoring  
-@System-Engineer Optimize database server performance
-@System-Engineer Design the disaster recovery plan
-```
-
-**Collaboration Patterns**: Works with @DevOps-Engineer for deployment, @Database-Engineer for data infrastructure
-
-#### @DevOps-Engineer
-**Primary Responsibilities**: CI/CD pipelines, deployment automation, and development operations
-- Designs and implements CI/CD pipelines
-- Automates deployment processes and infrastructure provisioning
-- Manages container orchestration and cloud services
-- Handles environment management and release automation
-- Ensures reliable, scalable deployment practices
-
-**Triggers**:
-```bash
-@DevOps-Engineer Set up CI/CD for the React app
-@DevOps-Engineer Implement blue-green deployment  
-@DevOps-Engineer Configure auto-scaling for Kubernetes
-@DevOps-Engineer Create deployment pipeline for microservices
-```
-
-**Specializations**: Docker, Kubernetes, AWS/GCP/Azure, Jenkins, GitHub Actions, Terraform
-
-#### @Database-Engineer
-**Primary Responsibilities**: Database design, optimization, and data management
-- Designs database schemas and data models
-- Optimizes queries and database performance
-- Handles migrations, backups, and data integrity
-- Implements caching strategies and data access patterns
-- Ensures scalable and reliable data storage solutions
-
-**Triggers**:
-```bash
-@Database-Engineer Design the user data schema
-@Database-Engineer Optimize the order queries performance
-@Database-Engineer Implement database migrations
-@Database-Engineer Set up read replicas and caching
-```
-
-**Specializations**: PostgreSQL, MySQL, MongoDB, Redis, database optimization, data modeling
-
-### Security & Quality
-
-#### @Security-Engineer
-**Primary Responsibilities**: Security reviews, vulnerability assessment, and compliance
-- Conducts security reviews and threat modeling
-- Identifies and mitigates security vulnerabilities  
-- Implements authentication, authorization, and encryption
-- Ensures compliance with security standards and regulations
-- Designs secure architecture patterns and practices
-
-**Triggers**:
-```bash
-@Security-Engineer Review the authentication system
-@Security-Engineer Conduct security audit of the API
-@Security-Engineer Implement OAuth2 with PKCE
-@Security-Engineer Assess GDPR compliance requirements
-```
-
-**Collaboration Patterns**: Reviews all implementation work, guides secure coding practices across all agents
-
-#### @QA-Engineer
-**Primary Responsibilities**: Quality assurance strategy, testing frameworks, and process improvement
-- Develops comprehensive testing strategies and plans
-- Designs test automation frameworks and infrastructure
-- Coordinates testing across different types and levels
-- Ensures quality standards and process compliance
-- Manages defect tracking and quality metrics
-
-**Triggers**:
-```bash
-@QA-Engineer Design testing strategy for the checkout flow
-@QA-Engineer Set up automated testing infrastructure
-@QA-Engineer Create performance testing plan
-@QA-Engineer Review quality gates for CI/CD pipeline
-```
-
-**Collaboration Patterns**: Coordinates with @Backend-Tester, @User-Role, and other testing specialists
-
-#### @Backend-Tester
-**Primary Responsibilities**: Backend testing, API validation, and integration testing  
-- Implements API testing and validation frameworks
-- Creates integration and contract tests
-- Tests backend services, databases, and external integrations
-- Validates performance and reliability of backend systems
-- Ensures comprehensive backend test coverage
-
-**Triggers**:
-```bash
-@Backend-Tester Create API tests for the user service
-@Backend-Tester Implement integration tests for payment flow
-@Backend-Tester Validate database transaction handling
-@Backend-Tester Test external API integrations
-```
-
-**Specializations**: REST/GraphQL testing, database testing, message queue testing, performance testing
-
-### User Experience & Design
-
-#### @Web-Designer
-**Primary Responsibilities**: UI/UX design, user experience, and visual design
-- Creates user interface designs and user experience flows
-- Develops design systems and component libraries  
-- Ensures accessibility and usability standards
-- Designs responsive layouts and mobile-first experiences
-- Collaborates on user research and interaction design
-
-**Triggers**:
-```bash
-@Web-Designer Create the checkout flow UI design
-@Web-Designer Design responsive layout for the dashboard
-@Web-Designer Develop the component design system
-@Web-Designer Improve accessibility for screen readers
-```
-
-**Collaboration Patterns**: Works with @Developer for implementation, @User-Role for validation
-
-#### @User-Role
-**Primary Responsibilities**: End-to-end testing, browser automation, and user simulation
-- Creates end-to-end test scenarios and user journeys
-- Implements browser automation and UI testing
-- Validates user workflows and interaction patterns
-- Tests across different browsers and devices
-- Ensures user experience meets requirements and expectations
-
-**Triggers**:  
-```bash
-@User-Role Test the complete user registration flow
-@User-Role Validate checkout process across browsers
-@User-Role Create automated UI tests for the dashboard  
-@User-Role Test mobile responsiveness and touch interactions
-```
-
-**Specializations**: Puppeteer, Selenium, Playwright, cross-browser testing, mobile testing
-
-### Specialized Analysis
-
-#### @Requirements-Engineer
-**Primary Responsibilities**: Requirements analysis, specification, and stakeholder communication
-- Analyzes and documents detailed requirements
-- Creates technical specifications and acceptance criteria
-- Facilitates stakeholder communication and requirement gathering
-- Ensures requirements traceability and completeness  
-- Validates implemented solutions against requirements
-
-**Triggers**:
-```bash
-@Requirements-Engineer Analyze the payment integration requirements
-@Requirements-Engineer Document API specification requirements
-@Requirements-Engineer Clarify user story acceptance criteria
-@Requirements-Engineer Validate implementation meets requirements
-```
-
-**Collaboration Patterns**: Works with @PM for business alignment, provides specifications to implementation agents
-
-## Dynamic Agent Creation
-
-Beyond the 14 core agents, the system creates unlimited specialists for any technology domain automatically.
-
-### Technology-Specific Specialists
-
-**Frontend Frameworks**:
-- @React-Developer: React applications and ecosystem
-- @Vue-Developer: Vue.js and related frameworks  
-- @Angular-Developer: Angular applications and TypeScript
-- @React-Native-Developer: Mobile development with React Native
-
-**Backend Frameworks**:  
-- @Node-Developer: Node.js and JavaScript backend development
-- @Python-Developer: Python applications and frameworks (Django, Flask, FastAPI)
-- @Java-Developer: Java applications and Spring ecosystem
-- @Go-Developer: Go applications and microservices
-
-**Cloud & Infrastructure**:
-- @AWS-Engineer: Amazon Web Services and cloud architecture
-- @GCP-Engineer: Google Cloud Platform services and deployment
-- @Azure-Engineer: Microsoft Azure cloud services and integration
-- @Kubernetes-Engineer: Container orchestration and cluster management
-
-**Specialized Domains**:
-- @ML-Engineer: Machine learning and data science applications
-- @Blockchain-Developer: Cryptocurrency and blockchain development
-- @Game-Developer: Game development and interactive applications
-- @Mobile-Engineer: Native iOS and Android development
-
-### Dynamic Creation Process
-
-When @PM encounters work requiring specialized knowledge:
-
-1. **Domain Analysis**: @PM identifies the technology or domain requirements
-2. **Capability Assessment**: System evaluates existing agent capabilities  
-3. **Specialist Creation**: If no agent has >70% capability match, creates new specialist
-4. **Knowledge Integration**: New agent inherits relevant patterns and knowledge
-5. **Team Integration**: New agent collaborates with existing team members
-
-Example:
-```bash
-@PM Build a React Native mobile app with Redux state management
-
-# System creates:
-# @React-Native-Developer: Mobile development expertise
-# @Redux-Architect: State management specialist  
-# @Mobile-UI-Designer: Mobile-specific design patterns
-# @iOS-Engineer: iOS-specific implementations
-# @Android-Engineer: Android-specific implementations
-```
-
-## Agent Collaboration Patterns
-
-### PM-Architect Partnership
-
-The foundation of agent collaboration is the @PM and @Architect partnership:
-
-**Strategic Alignment**: 
-- @PM focuses on business goals, timelines, and resource coordination
-- @Architect focuses on technical approach, system design, and technology decisions
-- Together they create coherent project strategy combining business and technical perspectives
-
-**Agent Creation & Assignment**:
-- @PM identifies work requirements and business constraints
-- @Architect evaluates technical approaches and technology needs
-- Together they decide which specialists to create and assign to work
-- Joint assignment ensures both business alignment and technical excellence
-
-**Continuous Coordination**:
-- @PM tracks progress and adjusts priorities based on business needs
-- @Architect monitors technical decisions and guides system evolution
-- Both provide input on agent performance and specialization needs
-
-### Cross-Agent Knowledge Sharing
-
-Agents actively share knowledge and learn from each other:
-
-**Implementation Patterns**: @Developer agents share successful code patterns and approaches
-**Security Insights**: @Security-Engineer shares vulnerability patterns with all implementation agents  
-**Quality Standards**: @QA-Engineer and testing agents share quality expectations and practices
-**Architecture Decisions**: @Architect shares design rationale that guides all implementation work
-**User Feedback**: @User-Role shares usability insights that improve design and development decisions
-
-### Multi-Agent Work Coordination
-
-Complex work involves multiple agents working together:
-
-**Feature Development**:
-1. @PM analyzes business requirements and coordinates overall effort
-2. @Architect designs technical approach and guides system integration
-3. @Requirements-Engineer creates detailed specifications and acceptance criteria
-4. Implementation agents (@Developer, @Frontend-Developer, etc.) build the feature
-5. Quality agents (@QA-Engineer, @Backend-Tester, @User-Role) validate deliverables
-6. @Security-Engineer reviews security implications
-7. @DevOps-Engineer handles deployment and operations concerns
-
-**Bug Resolution**:
-1. @QA-Engineer or @Backend-Tester identifies and reports the issue
-2. @PM prioritizes based on business impact  
-3. @Architect provides guidance if architectural changes needed
-4. Appropriate implementation agent fixes the bug
-5. Testing agents validate the fix
-6. @DevOps-Engineer deploys the fix if needed
-
-## Agent Memory & Learning
-
-### Individual Agent Learning
-Each agent maintains specialized knowledge in their domain:
-- **@Developer**: Code patterns, debugging techniques, implementation strategies
-- **@Security-Engineer**: Vulnerability patterns, security best practices, compliance requirements  
-- **@QA-Engineer**: Testing strategies, quality patterns, defect prevention techniques
-- **@Architect**: Design patterns, technology decisions, system evolution principles
-
-### Cross-Agent Knowledge Transfer
-Agents share relevant knowledge across domains:
-- Security insights propagate to all implementation agents
-- Quality standards are understood by all agents creating deliverables  
-- Architecture decisions guide implementation agent choices
-- User experience feedback influences design and development decisions
-
-### Organizational Learning
-The agent system as a whole improves over time:
-- **Pattern Recognition**: Successful collaboration patterns are identified and reused
-- **Process Optimization**: Agent coordination improves based on project outcomes
-- **Quality Improvement**: Overall deliverable quality improves through shared learning
-- **Efficiency Gains**: Agents become more efficient as they learn optimal work patterns
-
-## Autonomous Operation Levels
-
-### L1 - Manual Approval Mode
-- All agent actions require human approval before execution
-- Maximum control and oversight of every agent decision
-- Best for: Initial setup, highly sensitive projects, learning the system
-
-### L2 - Architect Approval Mode (Default)
-- Agent coordination handled by @PM automatically  
-- Technical decisions require @Architect approval
-- Implementation work proceeds autonomously after approval
-- Best for: Most projects, balanced control and efficiency
-
-### L3 - Full Autonomous Mode
-- Agents work completely independently with minimal human intervention
-- @PM coordinates all work and makes autonomous decisions
-- Agents create specialists, execute work, and resolve issues independently
-- Human approval only required for destructive operations, credentials, production deploys
-- Best for: Mature projects, experienced teams, maximum efficiency
-
-### Configuring Autonomy
+
+```
+Task: "Implement GraphQL subscriptions"
+System: Creates @GraphQL-Developer with 10+ years GraphQL expertise
+
+Task: "Setup Kubernetes cluster"  
+System: Creates @Kubernetes-Expert with deep K8s knowledge
+
+Task: "Implement WebRTC video chat"
+System: Creates @WebRTC-Specialist with real-time communication expertise
+```
+
+## How to Work with the Team
+
+### Natural Language Requests
+Simply describe what you need:
+```
+"Build a user authentication system with OAuth2"
+"Fix the performance issue in the dashboard"
+"Add real-time notifications to the chat"
+```
+
+### Direct Role Assignment
+Use @-notation for specific expertise:
+```
+"@Security-Engineer review the authentication flow"
+"@Database-Engineer optimize the user queries"
+"@AI-Engineer implement smart recommendations"
+```
+
+### Working with Drafts
+Create specification documents anywhere in your project:
+```
+drafts/new-feature/requirements.md
+specs/api-design.md
+docs/feature-proposal.md
+```
+
+Then: `/icc-generate-prb-from-draft drafts/new-feature/`
+
+## Interaction Patterns
+
+### Planning Phase
+1. User describes high-level goal
+2. @PM analyzes and breaks down into tasks
+3. @Architect reviews technical approach
+4. PRBs generated for each task
+
+### Execution Phase
+1. Specialist receives PRB with full context
+2. Implements solution following embedded standards
+3. Validates against criteria
+4. Captures new learnings
+
+### Learning Phase
+1. New patterns stored in `memory/[topic]/`
+2. PRB patterns become learnings automatically
+3. Future PRBs include relevant learnings
+4. Team improves continuously
+
+## Memory System
+
+The team maintains shared memory in your project:
+
+```
+memory/
+├── authentication/
+│   ├── oauth2-patterns.md      # OAuth2 implementations
+│   └── jwt-handling.md         # JWT patterns
+├── error-handling/
+│   ├── api-errors.md          # API error patterns
+│   └── retry-strategies.md    # Retry approaches
+└── performance/
+    └── caching.md             # Caching strategies
+```
+
+- **Topic-based organization**: Related learnings grouped together
+- **Newest first**: Recent learnings take precedence
+- **Version controlled**: Share knowledge with your team
+- **Auto-pruned**: Keeps only most relevant recent entries
+
+## Autonomy Levels
+
+**L1 - Manual Mode**
+- Every action requires your approval
+- Full transparency and control
+- Good for sensitive operations
+
+**L2 - Guided Mode (Default)**
+- Architect reviews technical decisions
+- Routine tasks proceed automatically
+- Balance of control and efficiency
+
+**L3 - Autonomous Mode**
+- Team works independently
+- Discovers and executes tasks
+- Stops only for critical issues
+
+Set in CLAUDE.md:
 ```yaml
-# In CLAUDE.md
-autonomy_level: L2                   # L1, L2, or L3
-l3_settings:                        # Only used in L3 mode
-  max_parallel: 5                   # Maximum concurrent agents
-  auto_discover: true               # Agents find work automatically  
-  continue_on_error: true           # Self-correction without stopping
-```
-
-## Best Practices for Agent Teams
-
-### Effective Agent Communication
-- Use clear @Agent syntax: `@PM Build authentication system`
-- Be specific about requirements and constraints
-- Let @PM coordinate multi-agent work rather than directing individual agents
-- Trust agents to create appropriate specialists for technology domains
-
-### Project Organization
-- Write clear user stories in `stories/` directory for @PM to analyze
-- Maintain comprehensive `CLAUDE.md` configuration for agent guidance
-- Organize work hierarchically: Epics → Stories → PRBs → Agent execution
-- Let agents handle technical breakdown and implementation details
-
-### Quality Assurance  
-- Trust the agent quality system (@QA-Engineer, @Backend-Tester, @User-Role coordination)
-- Let @Security-Engineer review security implications across all work
-- Use agent memory to avoid repeating resolved issues
-- Leverage cross-agent learning for continuous improvement
-
-### Memory Management
-- Use external memory configuration for cross-project agent learning
-- Let agents store and retrieve learnings automatically
-- Share agent memory across team members for collaborative improvement
-- Regularly review agent learnings for insights into system and process improvements
-
-## Getting Started with Your Agent Team
-
-### 1. Initialize the System
-```bash  
-/icc-init-system
-```
-
-### 2. Start with @PM  
-```bash
-@PM Build a [project description]
-```
-
-### 3. Let Agent Collaboration Unfold
-- @PM will analyze requirements and create appropriate specialists
-- Agent team will coordinate technical approach and implementation
-- Quality agents will validate deliverables throughout the process  
-- All agents will learn and improve from the experience
-
-### 4. Adjust Configuration as Needed
-- Start with L2 autonomy and adjust based on comfort and project needs
-- Configure memory paths for optimal learning and knowledge sharing
-- Adjust agent behavior through `CLAUDE.md` project configuration
+autonomy_level: L2  # L1, L2, or L3
+```
+
+## Best Practices
+
+### Clear Requirements
+The clearer your requirements, the better the output:
+- ❌ "Make it better"
+- ✅ "Improve API response time to under 200ms"
+
+### Let Specialists Specialize
+- Don't ask @PM to code
+- Don't ask @Developer to design architecture
+- Trust each role's expertise
+
+### Leverage Memory
+- Check `memory/` for existing patterns
+- Build on previous solutions
+- Share learnings with your team
+
+### Progressive Enhancement
+Start simple, iterate:
+1. Basic implementation
+2. Add tests
+3. Optimize performance
+4. Enhance security
+
+## Common Workflows
+
+### New Feature Development
+```
+You: "Build user profile management"
+@PM: Creates task breakdown
+@Architect: Designs approach
+@Developer: Implements features
+@QA-Engineer: Creates tests
+@Security-Engineer: Reviews security
+```
+
+### Bug Fixing
+```
+You: "Users can't login with Google"
+@Developer: Investigates issue
+@Security-Engineer: Checks OAuth flow
+@Backend-Tester: Validates fix
+System: Stores learning for future
+```
+
+### Performance Optimization
+```
+You: "Dashboard loads too slowly"
+@System-Engineer: Profiles performance
+@Database-Engineer: Optimizes queries
+@Developer: Implements caching
+@QA-Engineer: Validates improvements
+```
+
+## Troubleshooting
+
+### "No specialist available"
+- System will create a dynamic specialist
+- Provide context about the technology
+- Specialist will have deep expertise
+
+### "Conflicting approaches"
+- @Architect resolves technical conflicts
+- Clear requirements prevent most conflicts
+- Memory system shares proven patterns
+
+### "Work not progressing"
+- Check autonomy level (L3 for full auto)
+- Ensure clear requirements in PRB
+- Review any blocking issues
 
 ---
 
-**Your virtual development team is ready!** Start with `@PM` and watch your specialized agents collaborate to build high-quality software autonomously.+The virtual team is designed to work the way real development teams do - with specialized expertise, natural handoffs, and continuous learning. Let them handle the implementation details while you focus on defining what needs to be built.