# Commands Reference

## Overview
<<<<<<< HEAD
The intelligent-claude-code system combines essential utility commands with natural @Agent interaction patterns. Most functionality operates through behavioral patterns rather than commands, enabling natural language work requests.
=======
The intelligent-claude-code system provides 14 essential commands that cover initialization, PRB creation, story management, specialist management, problem-solving, and memory operations.
>>>>>>> f2140af7

## System Commands

### `/icc-init-system`
Initializes the virtual team system and prepares for work.

**Usage:** `/icc-init-system [autonomy_level]`

**Examples:**
```bash
/icc-init-system          # Initialize with default settings
/icc-init-system L3       # Initialize with full autonomy
```

**What it does:**
- Loads configuration from CLAUDE.md
- Creates memory directory structure
- Activates the 14 core roles
- Sets up PRB system
- Configures autonomy level

### `/icc-get-setting [key]`
Retrieves configuration values from the hierarchy.

**Usage:** `/icc-get-setting [setting_name]`

**Examples:**
```bash
/icc-get-setting autonomy_level     # Returns: L2
/icc-get-setting git_privacy        # Returns: true
/icc-get-setting default_branch     # Returns: main
```

**Configuration hierarchy:**
1. Embedded config (in PRBs)
2. Project config (./config.md or CLAUDE.md)
3. User config (~/.claude/config.md - system-wide only)
4. System defaults

## PRB Commands

### `/icc-create-prb`
Generates a Product Requirement Blueprint for work.

**Usage:** `/icc-create-prb "[work description]"`

**Examples:**
```bash
/icc-create-prb "Add user authentication with JWT"
/icc-create-prb "Fix memory leak in dashboard"
/icc-create-prb "Optimize database queries"
```

**Process:**
1. Analyzes work complexity (0-30+ score)
2. Selects appropriate template (Nano/Tiny/Medium/Large/Mega)
3. Embeds relevant context and learnings
4. Assigns appropriate specialist role
5. Creates self-contained execution blueprint

### `/icc-analyze-complexity`
Preview complexity score before creating PRB.

**Usage:** `/icc-analyze-complexity "[work description]"`

**Examples:**
```bash
/icc-analyze-complexity "Update button color"        # Score: 2 (Nano)
/icc-analyze-complexity "Add OAuth2 authentication"  # Score: 15 (Medium)
/icc-analyze-complexity "Refactor entire backend"    # Score: 35 (Mega)
```

**Scoring factors:**
- Files affected
- Lines of code
- External integrations
- Security implications
- Coordination requirements

### `/icc-generate-prb-from-draft [path]`
Creates PRBs from your specification documents.

**Usage:** `/icc-generate-prb-from-draft [draft_directory]`

**Examples:**
```bash
/icc-generate-prb-from-draft drafts/new-feature/
/icc-generate-prb-from-draft specs/api-redesign/
/icc-generate-prb-from-draft docs/performance-improvements/
```

**Process:**
1. @PM analyzes draft specifications
2. @Architect designs technical approach
3. System generates appropriate PRBs
4. Includes all project context and standards

## Story Management

### Natural Language Story Breakdown
Stories are broken down through natural @PM interaction.

**Usage:** Natural language with @PM

**Examples:**
```bash
@PM break down the authentication story
@PM analyze STORY-001 and create PRBs
@PM what story should we work on next?
```

**Process:**
1. @PM analyzes the story requirements
2. @PM collaborates with domain-specific architect
3. System generates appropriate PRBs automatically
4. Story updated with PRB references through behavioral patterns

### `/icc-story-status`
Tracks story progress and PRB completion.

**Usage:** `/icc-story-status <story_filename> [detail_level]`

**Examples:**
```bash
/icc-story-status auth-system.md
/icc-story-status payment.txt detailed
```

<<<<<<< HEAD
## Dynamic Specialist Creation

### Automatic Specialist Generation
Specialists are created automatically through PM + Architect collaboration patterns.

**Usage:** Natural work requests trigger automatic specialist creation

**Examples:**
```bash
# Work requests automatically create appropriate specialists
"Implement GraphQL API"               # Auto-creates @GraphQL-Developer
"Set up Kubernetes deployment"        # Auto-creates @Kubernetes-Expert  
"Add WebRTC video chat"              # Auto-creates @WebRTC-Specialist
"Build blockchain integration"        # Auto-creates @Blockchain-Engineer
```

**Automatic Creation:**
- Triggered when expertise match <70% with existing 14 core roles
- PM + domain-specific architect collaboration determines specialist
- All specialists have 10+ years expertise with Context7 knowledge injection
- Seamless integration into PRB execution through behavioral patterns

## Embedded Problem-Solving

### Natural Sequential Thinking
All agents have embedded sequential thinking capabilities - no commands needed.

**Usage:** Complex problems automatically trigger sequential analysis

**Examples:**
```bash
# Complex problems automatically engage sequential thinking
"How to implement real-time collaboration?"   # @Architect applies sequential analysis
"Architecture for multi-tenant system?"      # System architects think step-by-step
"Optimize for 1M concurrent users?"          # @System-Engineer uses structured thinking
```

**Built-in Features:**
- Embedded in all 14 core roles and dynamic specialists
- Step-by-step analysis with evidence-based reasoning
- Self-correcting with assumption challenges
- Identifies when more analysis needed automatically
- Generates and verifies hypotheses through natural problem-solving
=======
## Specialist Creation Commands

### `/icc-create-specialist`
Creates dynamic specialist roles for any domain.

**Usage:** `/icc-create-specialist [domain] [role-type]`

**Examples:**
```bash
/icc-create-specialist React Developer        # Creates @React-Developer
/icc-create-specialist AWS Engineer          # Creates @AWS-Engineer
/icc-create-specialist Kubernetes DevOps     # Creates @Kubernetes-DevOps-Engineer
```

**Process:**
1. Analyzes domain requirements
2. Creates domain-specific specialist with 10+ years expertise
3. Integrates with existing team
4. Available immediately for @Agent mentions

### `/icc-create-dynamic-specialist`
Advanced dynamic specialist creation with detailed requirements.

**Usage:** `/icc-create-dynamic-specialist [domain] [role-type] [requirements]`

**Examples:**
```bash
/icc-create-dynamic-specialist Machine-Learning Specialist "TensorFlow, PyTorch, MLOps"
/icc-create-dynamic-specialist Vue Frontend-Developer "Vue3, TypeScript, Pinia"
```

**Features:**
- ALWAYS creates specialists when technology expertise is needed
- Support for ANY technology domain
- Custom expertise requirements
- No capability thresholds - created based on need

### `/icc-rename-work-items`
Renames work items to follow standard naming format.

**Usage:** `/icc-rename-work-items [options]`

**Examples:**
```bash
/icc-rename-work-items                # Rename all work items
/icc-rename-work-items --preview      # Preview changes without applying
```

**Process:**
1. Scans project for work items
2. Validates naming compliance
3. Renames to standard format
4. Updates references

## Problem Solving Commands

### `/icc-think-sequential`
Engages sequential thinking mode for complex problem analysis.

**Usage:** `/icc-think-sequential <problem_description> [complexity_level] [analysis_depth]`

**Examples:**
```bash
/icc-think-sequential "Design memory system architecture"
/icc-think-sequential "Optimize database queries" high
/icc-think-sequential "Fix authentication bug" low basic
```

**Parameters:**
- **problem_description** (required): Problem to analyze
- **complexity_level** (optional): low, medium, high (default: auto-detect)
- **analysis_depth** (optional): basic, detailed, maximum (default: detailed)

**Features:**
- Ultra-experienced cognitive pattern analysis
- Evidence-based thinking with assumption questioning
- Iterative refinement process
- Available to all roles for deep analysis

## Agent System Integration

### Natural @Agent Communication
All work operates through direct agent communication - no command scaffolding needed.

**Usage:** Natural @Agent mentions automatically create subagents for execution

**Examples:**
```bash
# Direct agent communication patterns
"@PM break down the authentication story"     # PM analyzes and creates PRBs
"@Developer implement the login API"          # Developer creates PRB and executes
"@Security-Engineer review the auth flow"     # Security specialist reviews
"@AI-Engineer optimize ML algorithm"          # AI specialist handles behavioral work
```

**Agent Features:**
- 14 core specialized roles with embedded behavioral patterns
- Unlimited dynamic specialist creation for ANY technology domain when expertise is needed
- Direct PRB execution through Task tool invocation
- Complete context preservation across agent interactions


>>>>>>> f2140af7

## Memory Commands

### `/icc-store-memory [topic] [content]`
Stores learnings in version-controlled memory.

**Usage:** `/icc-store-memory [topic/subtopic] "[learning content]"`

**Examples:**
```bash
/icc-store-memory authentication/oauth2 "Problem: Token expiry not handled. Solution: Implement automatic refresh on 401 errors with exponential backoff."

/icc-store-memory performance/caching "Redis cache with 5-minute TTL reduced API load by 80%. Key pattern: user:{id}:profile"

/icc-store-memory error-handling/retries "Network errors need exponential backoff: 1s, 2s, 4s, 8s with max 30s"
```

**Features:**
- Topic-based organization
- Auto-prunes to keep files small (5KB max)
- Newest entries first
- Version controlled (shared with team)

### `/icc-search-memory [query]`
Searches memory for relevant learnings.

**Usage:** `/icc-search-memory "[search terms]"`

**Examples:**
```bash
/icc-search-memory "oauth authentication"
/icc-search-memory "database optimization"
/icc-search-memory "error handling patterns"
```

**Used during:**
- PRB generation (automatic)
- Manual exploration
- Problem investigation

**Results include:**
- Topic location
- Entry date
- Relevance score
- Preview snippet

### `/icc-load-memory [topic/file]`
Loads specific memory entries for review.

**Usage:** `/icc-load-memory [topic/subtopic]`

**Examples:**
```bash
/icc-load-memory authentication/oauth2-patterns
/icc-load-memory performance/caching
/icc-load-memory error-handling/api-errors
```

**Returns:**
- Full content of topic file
- All entries (newest first)
- Archive references if applicable

## Command Patterns

### Starting New Work
```bash
/icc-init-system                              # Initialize
"Build a REST API for user management"        # Natural language
# OR
/icc-create-prb "Build REST API for users"    # Explicit PRB
```

### Working with Drafts
```bash
# Create your specs
echo "API Requirements..." > drafts/api-spec.md

# Generate PRBs
/icc-generate-prb-from-draft drafts/
```

### Complex Problem Solving
```bash
/icc-think-sequential "How to handle 10K concurrent websocket connections"
# ... thinking process completes with solution analysis ...
/icc-create-prb "Implement websocket scaling solution"
```

### Learning from PRB Patterns
```bash
# PRB pattern recognized - captured for learning
"Successful OAuth implementation with refresh"
/icc-store-memory authentication/oauth "Pattern: OAuth with auto-refresh. Context: Successful implementation"

# Next time - pattern applied automatically
/icc-create-prb "Implement Microsoft OAuth"
# PRB includes previous OAuth learnings
```

## Tips

### Effective Commands
- Be specific in descriptions
- Include success criteria
- Reference existing code/patterns
- Mention constraints upfront

### Memory Management
- Store learnings immediately after solving problems
- Use consistent topic naming
- Keep entries concise but complete
- Include code examples when relevant

### PRB Optimization
- Smaller PRBs execute faster
- Clear requirements = better output
- Let system choose complexity
- Trust specialist assignments

---

<<<<<<< HEAD
Essential utility commands combined with natural @Agent behavioral patterns provide intuitive control over the virtual team system. Most work happens through natural language interaction rather than command scaffolding.
=======
Essential utility commands combined with natural @Agent behavioral patterns provide intuitive control over the virtual team system. Most work happens through natural language interaction with the 14-role team and unlimited dynamic specialists rather than command scaffolding.
>>>>>>> f2140af7
<|MERGE_RESOLUTION|>--- conflicted
+++ resolved
@@ -1,11 +1,7 @@
 # Commands Reference
 
 ## Overview
-<<<<<<< HEAD
-The intelligent-claude-code system combines essential utility commands with natural @Agent interaction patterns. Most functionality operates through behavioral patterns rather than commands, enabling natural language work requests.
-=======
 The intelligent-claude-code system provides 14 essential commands that cover initialization, PRB creation, story management, specialist management, problem-solving, and memory operations.
->>>>>>> f2140af7
 
 ## System Commands
 
@@ -103,25 +99,25 @@
 3. System generates appropriate PRBs
 4. Includes all project context and standards
 
-## Story Management
-
-### Natural Language Story Breakdown
-Stories are broken down through natural @PM interaction.
-
-**Usage:** Natural language with @PM
-
-**Examples:**
-```bash
-@PM break down the authentication story
-@PM analyze STORY-001 and create PRBs
-@PM what story should we work on next?
-```
-
-**Process:**
-1. @PM analyzes the story requirements
-2. @PM collaborates with domain-specific architect
-3. System generates appropriate PRBs automatically
-4. Story updated with PRB references through behavioral patterns
+## Story Management Commands
+
+### `/icc-breakdown-story`
+Converts natural language stories into PRBs.
+
+**Usage:** `/icc-breakdown-story <story_filename> [options]`
+
+**Examples:**
+```bash
+/icc-breakdown-story auth-system.md
+/icc-breakdown-story user-dashboard.txt preview
+/icc-breakdown-story payment.md force
+```
+
+**Process:**
+1. @PM analyzes the story
+2. @Architect reviews technical approach
+3. System generates appropriate PRBs
+4. Story updated with PRB references
 
 ### `/icc-story-status`
 Tracks story progress and PRB completion.
@@ -134,51 +130,6 @@
 /icc-story-status payment.txt detailed
 ```
 
-<<<<<<< HEAD
-## Dynamic Specialist Creation
-
-### Automatic Specialist Generation
-Specialists are created automatically through PM + Architect collaboration patterns.
-
-**Usage:** Natural work requests trigger automatic specialist creation
-
-**Examples:**
-```bash
-# Work requests automatically create appropriate specialists
-"Implement GraphQL API"               # Auto-creates @GraphQL-Developer
-"Set up Kubernetes deployment"        # Auto-creates @Kubernetes-Expert  
-"Add WebRTC video chat"              # Auto-creates @WebRTC-Specialist
-"Build blockchain integration"        # Auto-creates @Blockchain-Engineer
-```
-
-**Automatic Creation:**
-- Triggered when expertise match <70% with existing 14 core roles
-- PM + domain-specific architect collaboration determines specialist
-- All specialists have 10+ years expertise with Context7 knowledge injection
-- Seamless integration into PRB execution through behavioral patterns
-
-## Embedded Problem-Solving
-
-### Natural Sequential Thinking
-All agents have embedded sequential thinking capabilities - no commands needed.
-
-**Usage:** Complex problems automatically trigger sequential analysis
-
-**Examples:**
-```bash
-# Complex problems automatically engage sequential thinking
-"How to implement real-time collaboration?"   # @Architect applies sequential analysis
-"Architecture for multi-tenant system?"      # System architects think step-by-step
-"Optimize for 1M concurrent users?"          # @System-Engineer uses structured thinking
-```
-
-**Built-in Features:**
-- Embedded in all 14 core roles and dynamic specialists
-- Step-by-step analysis with evidence-based reasoning
-- Self-correcting with assumption challenges
-- Identifies when more analysis needed automatically
-- Generates and verifies hypotheses through natural problem-solving
-=======
 ## Specialist Creation Commands
 
 ### `/icc-create-specialist`
@@ -281,7 +232,6 @@
 - Complete context preservation across agent interactions
 
 
->>>>>>> f2140af7
 
 ## Memory Commands
 
@@ -404,8 +354,4 @@
 
 ---
 
-<<<<<<< HEAD
-Essential utility commands combined with natural @Agent behavioral patterns provide intuitive control over the virtual team system. Most work happens through natural language interaction rather than command scaffolding.
-=======
-Essential utility commands combined with natural @Agent behavioral patterns provide intuitive control over the virtual team system. Most work happens through natural language interaction with the 14-role team and unlimited dynamic specialists rather than command scaffolding.
->>>>>>> f2140af7
+Essential utility commands combined with natural @Agent behavioral patterns provide intuitive control over the virtual team system. Most work happens through natural language interaction with the 14-role team and unlimited dynamic specialists rather than command scaffolding.